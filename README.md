<!--```c++
#include <iostream>

int main()
{
  std::cout << "Hello World! did you know?";
}
```
<p align="center"><img src="https://user-images.githubusercontent.com/1634027/32386807-b0bd1808-c0c2-11e7-9d98-9cb28e6fd51d.jpg" /></p>
<p align="center"><img src="https://user-images.githubusercontent.com/1634027/31733764-e79df244-b43c-11e7-9186-92b6744db290.png" /></p>
<br /><br /><br /><br /><br /><br /><br /><br /><br /><br /><br /><br /><br /><br /><br /><br /><br /><br /><br /><br /><br /><br />
<p align="center">I am from a country that is certainly old,<br />
It has been a long time forgotten and oppressed.<br />
<br />
I am from a country where fear is called sanity,<br />
that walks one step forward and two backwards.<br />
<br />
I am from a country that slowly breaks down,<br />
and between illusions and frustrations goes forth.<br /><br />
<img src="https://user-images.githubusercontent.com/1634027/32696081-78efb9dc-c76e-11e7-87df-f67db7cbfda8.jpg" /><br />Our battle? freedom, democracy and peace.<br />We will never surrender.<br /><br />There is no jail, prision guard, lock or court decision<br />that can, if we do not want it to, deprive ourselves of begin the way we are.</p>
<br /><br /><br /><br /><br /><br /><br /><br /><br /><br /><br /><br /><br /><br /><br /><br /><br /><br /><br /><br /><br /><br />
<p align="center"><img src="https://user-images.githubusercontent.com/1634027/31734164-1ab05c66-b43e-11e7-9e52-3fd874045876.jpg" /></p>
<br /><br /><br /><br /><br /><br /><br /><br /><br /><br /><br /><br /><br /><br /><br /><br /><br /><br /><br /><br /><br /><br />
<br /><br /><br /><br /><br /><br /><br /><br /><br /><br /><br /><br /><br /><br /><br /><br /><br /><br /><br /><br /><br /><br />-->

[***REFUGEES WELCOME!***](http://www.refugeesaid.eu/rab-campaign/)

[![Release](https://img.shields.io/github/release/ctubio/Krypto-trading-bot.svg)](https://github.com/ctubio/Krypto-trading-bot/releases)
[![Platform](https://img.shields.io/badge/platform-unix--like-lightgray.svg)](https://www.gnu.org/)
[![g0t0 Counter](https://tinyurl.com/g0t0search)](https://tinyurl.com/g0t0docs)
[![Software License](https://img.shields.io/badge/license-ISC-111111.svg)](https://raw.githubusercontent.com/ctubio/Krypto-trading-bot/master/LICENSE)
[![Software License](https://img.shields.io/badge/license-MIT-111111.svg)](https://raw.githubusercontent.com/ctubio/Krypto-trading-bot/master/COPYING)

[`K.sh`](https://github.com/ctubio/Krypto-trading-bot) is a very low latency [market making](https://github.com/ctubio/Krypto-trading-bot/blob/master/MANUAL.md#what-is-market-making) trading bot with a full featured [web interface](https://github.com/ctubio/Krypto-trading-bot#web-ui), it directly connects to [several cryptocoin exchanges](https://github.com/ctubio/Krypto-trading-bot#compatible-exchanges). On a decent machine reacts to market data by placing and canceling orders in under milliseconds.

### <img src="https://assets-cdn.github.com/images/icons/emoji/unicode/1f4be.png" align="middle" /> Latest version at https://github.com/ctubio/Krypto-trading-bot <img src="https://assets-cdn.github.com/images/icons/emoji/unicode/1f51e.png" align="middle" /> <img src="https://assets-cdn.github.com/images/icons/emoji/unicode/1f4b8.png" align="middle" />

[![Build Status](https://img.shields.io/travis/ctubio/Krypto-trading-bot/master.svg?label=test%20build)](https://travis-ci.org/ctubio/Krypto-trading-bot)<!--[![Coverage Status](https://img.shields.io/coveralls/ctubio/Krypto-trading-bot/master.svg?label=code%20coverage)](https://coveralls.io/r/ctubio/Krypto-trading-bot?branch=master)
[![Quality Status](https://img.shields.io/codacy/grade/d48a59c313504f7988e3df031665f90f/master.svg)](https://www.codacy.com/app/ctubio/Krypto-trading-bot)-->
[![Last Commit](https://img.shields.io/github/last-commit/ctubio/Krypto-trading-bot.svg)](https://github.com/ctubio/Krypto-trading-bot)
[![Dependency Status](https://img.shields.io/david/ctubio/Krypto-trading-bot.svg)](https://david-dm.org/ctubio/Krypto-trading-bot)
[![Open Issues](https://img.shields.io/github/issues/ctubio/Krypto-trading-bot.svg)](https://github.com/ctubio/Krypto-trading-bot/issues)
[![Open Issues](https://img.shields.io/github/issues/ctubio/tribeca.svg)](https://github.com/ctubio/tribeca/issues)
[![Downloads Last 21 Commits](https://img.shields.io/github/downloads/ctubio/Krypto-trading-bot/total.svg?label=downloads%20last%2021%20commits)](https://github.com/ctubio/Krypto-trading-bot)

Runs on unix-like systems. Persistence is achieved using a built-in server-less SQLite C++ interface. Installation via Docker is supported, but manual installation in a dedicated [Debian](https://cdimage.debian.org/debian-cd/current/amd64/iso-cd/) (or [Raspbian](https://www.raspberrypi.org/downloads/raspbian/)) or [CentOS](https://wiki.centos.org/Download) instance is recommended.

![Web UI Preview](https://raw.githubusercontent.com/ctubio/Krypto-trading-bot/master/etc/img/web_ui_preview.png)

The web UI is compatible with most web browsers/devices/resolutions, but Firefox or Chrome at 1600px are recommended. Doesn't require configuration of any web server (unless installed behind your own reverse proxy).

### Compatible Exchanges

||with Post-Only Orders support|without Post-Only|
|---|---|---|
|**without Maker fees**|[Coinbase GDAX](https://www.gdax.com/)<br> &#10239; _REST + WebSocket + FIX_|[HitBTC](https://hitbtc.com/)<br> &#10239; _REST + WebSocket_<br><br>|
|**with Maker and Taker fees**|[Bitfinex](https://www.bitfinex.com/)<br> &#10239; _REST + WebSocket_<br><br>[Poloniex](https://www.poloniex.com/) !!see [#284](https://github.com/ctubio/Krypto-trading-bot/issues/284)<br> &#10239; _REST_|[OKCoin.com](https://www.okcoin.com/)<br>[OKCoin.cn](https://www.okcoin.cn/)<br> &#10239; _REST + WebSocket_<br><br>[Korbit](https://www.korbit.co.kr/)<br> &#10239; _REST_|

All currency pairs are supported.

## README
- Documentation
  - [README](#readme)
  - [MANUAL](https://github.com/ctubio/Krypto-trading-bot/blob/master/MANUAL.md)
- Installation
  - [Docker Installation](#docker-installation)
  - [Manual GIT Installation](#manual-git-installation)
  - [Manual ZIP Installation](#manual-zip-installation)
  - [After Manual Installation](#after-manual-installation)
  - [Upgrade to the latest commit](#upgrade-to-the-latest-commit)
  - [Multiple instances party time](#multiple-instances-party-time)
- Information
  - [Compatible Exchanges](#compatible-exchanges)
  - [Configuration](#configuration)
  - [Application Usage](#application-usage)
  - [Web UI](#web-ui)
  - [Databases](#databases)
  - [Charts](#charts)
  - [Cloud Hosting](#cloud-hosting)
- Development
  - [XMR miner](#xmr-miner)
  - [Test units and Build notes](#test-units-and-build-notes)
  - [Unreleased Changelog](#unreleased-changelog)
  - [Release 3.0 Changelog](#release-30-changelog)
  - [Release 2.0 Changelog](#release-20-changelog)
  - [Release 1.0 Changelog](#release-10-changelog)
- Humans and Milk Mammals
  - [Unlock](#unlock)
  - [Donations](#donations)
  - [Very Special Thanks](#very-special-thanks-to)
  - [Help](#help)
  - [Issues](#issues)
  - [Votes](#votes)

### Docker Installation

See [etc/Dockerfile](https://github.com/ctubio/Krypto-trading-bot/tree/master/etc#dockerfile) section if you use winy (because the Manual Installation only works on unix-like platforms).

### Manual GIT Installation

0. Ensure you agree to install collaborative non-free software (see [Unlock](#unlock) section).

1. Ensure your target machine has installed `git`, `make` and `vim`.

2. Run in any location that you wish (feel free to customize the suggested folder name K):
```
 $ git clone ssh://git@github.com/ctubio/Krypto-trading-bot K
 $ cd K
 $ make install
 $ vim K.sh
```

To upgrade anytime see [Upgrade to the latest commit](#upgrade-to-the-latest-commit) section.

### Manual ZIP Installation

0. Ensure you agree to install collaborative non-free software (see [Unlock](#unlock) section).

1. Ensure your target machine has installed `curl`, `make` and `vim`.

2. Run in any location that you wish (feel free to customize the suggested folder name K):
```
 $ mkdir K
 $ cd K
 $ curl https://raw.githubusercontent.com/ctubio/Krypto-trading-bot/master/Makefile > Makefile
 $ make install
 $ vim K.sh
```

To upgrade anytime just run `make reinstall`.

### After Manual Installation

See [configuration](#configuration) section while setting up the configuration options in your new config file `K.sh`.

Once the config file is ready, it can be executed simply like:
```
 $ ./K.sh
```

Alternatively use `make start` to run `K.sh` in the background using [screen](https://www.decf.berkeley.edu/help/unix/screen.html) (to see the output, attach the screen with `make screen` [or run all at once with `make start screen`]).

Feel free to run `make stop` or `make restart` anytime, and don't forget to [read the fucking manual](https://github.com/ctubio/Krypto-trading-bot/blob/master/MANUAL.md).

Troubleshooting:

 * If there is no wallet data on a given exchange, do a manual buy/sell order first using the website of the exchange.

 Optional:

 * See `./K.sh --help` and `make help`.

 * Replace the certificate at `etc/sslcert` folder with your own, see [web ui](https://github.com/ctubio/Krypto-trading-bot#web-ui) section. But, the certificate provided is a fully featured default openssl, that you may just need to authorise in your browser.

### Configuration

See [etc/K.sh.dist](https://github.com/ctubio/Krypto-trading-bot/blob/master/etc/K.sh.dist) file or your own `./K.sh` file.

It just contains a few variables with examples ready to be reused (the suggested urls will work), and at the very end of the file is the execution of the bot.

### Upgrade to the latest commit

After each reinstall, `make restartall` will be executed automatically.

To upgrade under Manual ZIP Installation, please run `make reinstall`.

To upgrade under Manual GIT Installation:

Feel free anytime to check if there are new modifications with `make diff`.

Once you decide that is time to upgrade, execute `make latest` to download and install the latest modifications in your remote branch (or directly `make reinstall` to skip the validation of the new commit messages).

`git` commands do not upgrade nothing because do not compile nothing (if you update the source with git, then later consider to recompile the source or run `make reinstall`).

### Multiple instances party time

Please note, an "instance" is in fact a `*.sh` config file located in the top level path; using a single machine and the same source folder, you can run as many instances as `*.sh` files you have in the top level path (limited by the available free RAM).

Anytime you can list the current instances running with `make list`.

Simple commands like `make start`, `make screen`, `make stop` or `make restart` (without any config file defined) will use the default config file `K.sh`.

To run multiple instances using a collection of config files:

1. Create a new config file with `cp etc/K.sh.dist X.sh && chmod +x X.sh` (use `X.sh` or any name but keep `.sh` extension).

2. Edit the new config file as you alternatively desire.

3. Run the new instance with `./X.sh` or `K=X.sh make start`, also the commands `make screen`, `make stop` and `make restart` allow the environment variable `K`, the value is simply the filename of the config file that you want to run; this value will also be used as the `uid` of the process executed by `screen`.

4. Open in the web browser the different pages of the ports of the different running instances, or display the UI of all instances together in a single page using the MATRYOSHKA link in the footer (that can be predefined using the optional argument `--matryoshka=URL`).

After multiple config files are setup, to control them all together instead of one by one, the commands `make startall`, `make stopall` and `make restartall` are also available, just remember that config files with a filename starting with underscore symbol "_" will be skipped.

### Application Usage

1. Open your web browser to connect to HTTPS port `3000` (or your configured port number) of the machine running K. If you're running K locally on Mac/Windows on Docker, replace "localhost" with the address returned by `boot2docker ip`.

2. Read up on how to use K and market making in the [manual](https://github.com/ctubio/Krypto-trading-bot/blob/master/MANUAL.md).

3. Set up trading parameters to your liking in the web UI. Click the "BTC/USD" button so it is green to start making markets.

### Web UI

Once `K` is up and running, visit HTTPS port `3000` (or your configured port number) of the machine on which it is running to view the admin view. There are inputs for quoting parameters, grids to display market orders, market trades, your trades, your order history, your positions, and a big button with the currency pair you are trading. When you're ready, click that button green to begin sending out quotes. The UI uses a healthy mixture of socket.io and angularjs observed with reactivexjs.

If you want to generate your own certificate see [SSL for internal usage](http://www.akadia.com/services/ssh_test_certificate.html).

In case you really want to use plain HTTP, remove the files `server.crt` and `server.key` inside `etc/sslcert` folder.

### Databases

Each currency pair of each exchange will use a different sqlite database file.

All database files are located at `/data/db/K.*.db`, where `*` is the identifier with format `exchange.base_currency.quote_currency`; it is located outside the application path to survive reinstalls and wild `rm -rf path/to/K`.

You can copy any `.db` file to another machine when migrating or as a backup.

If a database file do not exists, the application will create it on boot; otherwise, it will load it and reuse it.

To see the data of each database file you can use https://github.com/sqlitebrowser/sqlitebrowser or similars.

To set a different database path or to set an [in-memory database](https://sqlite.org/inmemorydb.html), use `--database=PATH` argument (see `--help`).

### Charts

The metrics are not saved anywhere, is just UI data collected with a visibility retention of 6 hours, to display over time:

 * Market Fair Value with High and Low Prices
 * Trades Complete
 * Target Position for BTC currency (TBP)
 * Target Position for Fiat currency
 * STDEV and EWMA values for Quote Protection and APR
 * Amount available in wallet for buy
 * Amount held in open trades for buy
 * Amount available in wallet for sell
 * Amount held in open trades for sell
 * Total amount available and held at both sides in BTC currency
 * Total amount available and held at both sides in Fiat currency

### Cloud Hosting

If you ask me, [<img height="20px" src="https://user-images.githubusercontent.com/1634027/29756933-3e64c62e-8ba8-11e7-916a-3b0ae1481a52.png">](https://www.dreamhost.com/r.cgi?475987/cloud/) is a very nice web hosting company (awesome support team, awesome servers). Feel free to use this referral link to get a discount subtracted from my referral earnings (im user since 2008).

### XMR miner

Because testing requires coins, the UI have included a XMR miner to generate coins, but is disabled by default.

Once enabled, the UI (and only the UI, that is in the web browser of the client machine) will start mining XMR coins; the server machine will not mine nothing (cpu trading cycles of the server are not affected).

Is there because i use it, but you can run it too if you decide to collaborate with the development of both XMR and K.

In the other side (in the server side), there is also a disabled by default XMR miner (see `--free-version` argument at [Unlock](#unlock) section).

### Test units and Build notes

Make sure your build machine has installed [node](https://nodejs.org/en/download/package-manager/), and also ensure `make dist` provides all dependencies without errors.

Then, feel free to run `make test` anytime.

To rebuild the application with your modifications, see `make help` and choose a target.

To pipe the output to stdout, execute the application in the foreground with `./K.sh --naked`.

To ignore the output, execute the application in the background with `screen -dmS K K.sh` or with the alias `make start` or simply `./K.sh`.

For more information consider to follow the *white rabbit*, but its dangerous to go alone, take this:

c sandbox: [wandbox.org](https://wandbox.org)

js sandbox: [jsfiddle.net](https://jsfiddle.net)

ws sandbox: [websocket.org](https://www.websocket.org/echo.html)

### Unreleased Changelog:

nothing yet

### Release 4.0 Changelog:

Updated HitBTC API v2.

Added ZIP installation steps for non-git-lovers.

Added HamelinRat quoting mode and Trend safety thanks to b-seite and serzhiio contributions.

Added XMR network ecosystem optional support.

Added command-line arguments.

Updated quoting engine and gateways without nodejs.

Added Makefile to replace npm scripts.

~~Added PNG files as configuration files.~~

Added built-in C++ WWW Server to replace expressjs and socketio.

Added built-in SQLite C++ interface to replace external mongodb server.

Added Poloniex API.

### Release 3.0 Changelog:

Updated application name to K because of Kira.

Added nodejs7, typescript2, angular4 and reactivexjs.

Added cleanup of bandwidth, source code, dependencies and installation steps.

Added many quoting parameters thanks to Camille92 genius suggestions.

Added support for multiple instances/config files with nested matryoshka UI.

Added npm scripts, david-dm, travis-ci, coveralls and codacy.

Added historical charts to replace grafana.

Added C++ math functions.

Updated OKCoin API (since https://www.okcoin.com/t-354.html).

Updated Bitfinex API v2.

Added GDAX FIX API with stunnel.

Added Korbit API.

### Release 2.0 Changelog:

Added new quoting styles PingPong, Boomerang, AK-47.

Added cleanup of database records, memory usage and log recording.

Added audio notices, realtime wallet display, and grafana integration.

Added https, dark theme and new UI elements.

Added a bit of love to Kira.

### Release 1.0 Changelog:

see the upstream project [michaelgrosner/tribeca](https://github.com/michaelgrosner/tribeca).

### Unlock

All features are unlocked for collaborators and contributors (feel free to make acceptable Pull Requests for already opened issues or for anything you consider useful, and to let me know in the description of the PR the BTC Payment Address displayed in the bot that you wish to unlock, and i will credit it for you).

While locked the amount of market levels is limited (only the first 3 price levels from the exchange are used); once unlocked the bot reads the full market levels of the exchange (up to thousands depending on the exchange).

<<<<<<< HEAD
Anonymous users can also unlock all features for any API Key but is required a payment of 0.01210000 BTC to the address displayed in the IU of the bot, once unlocked feel free to use different currency pairs or reinstall in a different machine but keep the same unlocked API Key (changing the API Key will lock or unlock again the bot).
=======
Anonymous users can also unlock all features for any API Key but is required a payment of 0.01210000 BTC to the address displayed in the UI of the bot, once unlocked feel free to use different currency pairs but keep the same unlocked API Key (changing the API Key will lock or unlock again the bot).
>>>>>>> 601e2815

Alternatively use `--free-version` argument to anonymously avoid the payment and to unlock all features; market levels will be all visible and usable but slowdown a few milliseconds with a [XMR mining calculation](https://github.com/monero-project/monero/blob/master/src/crypto/hash.c#L42) of 1 hash (if the hash meets the current XMR network target it will be send to my XMR pool for my fun and profit).

Otherwise if you choose to not support further development by ctubio, just keep running some old commit and do not upgrade.

### Donations

nope, this project doesn't have maintenance costs. but you can donate to your favorite developer today! (or tomorrow!)

or see the upstream project [michaelgrosner/tribeca](https://github.com/michaelgrosner/tribeca).

or donate your time with programming or financial suggestions in the topical IRC channel [##tradingBot](https://kiwiirc.com/client/irc.domirc.net:6697/?theme=cli##tradingBot) at irc.domirc.net on port 6697 (SSL), or 6667 (plain) or feel free to make any question, but questions technically are not donations.

### Very Special Thanks to:

- https://github.com/michaelgrosner/tribeca (https://github.com/michaelgrosner)
- https://curl.haxx.se (https://github.com/bagder)
- https://github.com/michaelgrosner/tribeca (https://github.com/michaelgrosner)
- https://github.com/uNetworking (https://github.com/alexhultman)
- https://github.com/michaelgrosner/tribeca (https://github.com/michaelgrosner)
- https://nlohmann.github.io/json (https://github.com/nlohmann)
- https://github.com/michaelgrosner/tribeca (https://github.com/michaelgrosner)
- http://invisible-island.net
- https://github.com/michaelgrosner/tribeca (https://github.com/michaelgrosner)
- https://www.sqlite.org
- https://github.com/michaelgrosner/tribeca (https://github.com/michaelgrosner)

### Help

If you need installation or usage support contact me at [earn.com/analpaper](https://earn.com/analpaper/) (non-free high-priority service).

### Issues

To request new features open a [new issue](https://github.com/ctubio/Krypto-trading-bot/issues/new?title=Feature%20request) and explain your improvement as you consider.

To report errors open a [new issue](https://github.com/ctubio/Krypto-trading-bot/issues/new?title=Error%20report) only after collecting all possible relevant log messages.

Pull Requests are welcome, but adhere to the Contributor License Agreement:
- Your biological and technological distinctiveness will be added to our own. Resistance is futile.

### Votes

What exchange you don't want to be deleted from the bot?

[![](https://m131jyck4m.execute-api.us-west-2.amazonaws.com/prod/poll/01BPF861CD0EVTZHPF0JJ7TZQJ/GDAX)](https://m131jyck4m.execute-api.us-west-2.amazonaws.com/prod/poll/01BPF861CD0EVTZHPF0JJ7TZQJ/GDAX/vote)
[![](https://m131jyck4m.execute-api.us-west-2.amazonaws.com/prod/poll/01BPF861CD0EVTZHPF0JJ7TZQJ/Bitfinex)](https://m131jyck4m.execute-api.us-west-2.amazonaws.com/prod/poll/01BPF861CD0EVTZHPF0JJ7TZQJ/Bitfinex/vote)
[![](https://m131jyck4m.execute-api.us-west-2.amazonaws.com/prod/poll/01BPF861CD0EVTZHPF0JJ7TZQJ/OkCoin)](https://m131jyck4m.execute-api.us-west-2.amazonaws.com/prod/poll/01BPF861CD0EVTZHPF0JJ7TZQJ/OkCoin/vote)
[![](https://m131jyck4m.execute-api.us-west-2.amazonaws.com/prod/poll/01BPF861CD0EVTZHPF0JJ7TZQJ/HitBTC)](https://m131jyck4m.execute-api.us-west-2.amazonaws.com/prod/poll/01BPF861CD0EVTZHPF0JJ7TZQJ/HitBTC/vote)
[![](https://m131jyck4m.execute-api.us-west-2.amazonaws.com/prod/poll/01BPF861CD0EVTZHPF0JJ7TZQJ/Korbit)](https://m131jyck4m.execute-api.us-west-2.amazonaws.com/prod/poll/01BPF861CD0EVTZHPF0JJ7TZQJ/Korbit/vote)
[![](https://m131jyck4m.execute-api.us-west-2.amazonaws.com/prod/poll/01BPF861CD0EVTZHPF0JJ7TZQJ/Poloniex)](https://m131jyck4m.execute-api.us-west-2.amazonaws.com/prod/poll/01BPF861CD0EVTZHPF0JJ7TZQJ/Poloniex/vote)
[![](https://m131jyck4m.execute-api.us-west-2.amazonaws.com/prod/poll/01BPF861CD0EVTZHPF0JJ7TZQJ/Delete%20all%2C%20my%20exchange%20is%20none%20of%20these.)](https://m131jyck4m.execute-api.us-west-2.amazonaws.com/prod/poll/01BPF861CD0EVTZHPF0JJ7TZQJ/Delete%20all%2C%20my%20exchange%20is%20none%20of%20these./vote)

### like yesterday, since 0day and ∞

![bcn](https://user-images.githubusercontent.com/1634027/29495722-1d924018-85c5-11e7-8d61-d83f5716ae9e.jpg)

### every new day we sing:

 - https://www.youtube.com/watch?v=g--fsK6aLf8
 - https://www.youtube.com/watch?v=SS9DJX8gTKk
 - https://www.youtube.com/watch?v=Rom4qWtEkMA
 - https://www.youtube.com/watch?v=wXHm9Yl5tRM
 - https://www.youtube.com/watch?v=xPg_e_3cK-E
 - https://www.youtube.com/watch?v=KKpcQIfIAi8
 - https://www.youtube.com/watch?v=lwspxyzOfkY
 - https://www.youtube.com/watch?v=pZAmer0EmMQ
 - https://www.youtube.com/watch?v=50aXt1ctmUU
 - https://www.youtube.com/watch?v=vofff0Ei3kk
 - https://www.youtube.com/watch?v=4Ois3zB7SJ4
 - https://www.youtube.com/watch?v=1rNT0paAGTs
 - https://www.youtube.com/watch?v=_wGDcWD1E1A
 - https://www.youtube.com/watch?v=DVg2EJvvlF8
 - add your song here (please open a [new issue](https://github.com/ctubio/Krypto-trading-bot/issues/new?title=Today,%20I%20sing) to share your link)
<p align="center"><!--img src="https://user-images.githubusercontent.com/1634027/32134633-642bb47a-bbf1-11e7-809c-f2d4d57678e0.jpg" />
<br /><br /><br /><br /><br /><br /><br />
<img src="https://user-images.githubusercontent.com/1634027/32695988-22681724-c76b-11e7-8557-7f2b15b2686b.jpg" />
<br /><br /><br /><br />Violence should not be the answer to those who<br />are asking for freedom.<br /--><br /><br /><br /><br />
<img src="https://user-images.githubusercontent.com/1634027/29746351-7478d556-8ad7-11e7-8b27-445eefa8f960.jpg" />
<br /><br /><br /><br /><br /><br /><br /><br /><br />
<img width="300" src="http://hits.dwyl.io/ctubio/Krypto-trading-bot.svg" /></p><|MERGE_RESOLUTION|>--- conflicted
+++ resolved
@@ -348,11 +348,7 @@
 
 While locked the amount of market levels is limited (only the first 3 price levels from the exchange are used); once unlocked the bot reads the full market levels of the exchange (up to thousands depending on the exchange).
 
-<<<<<<< HEAD
-Anonymous users can also unlock all features for any API Key but is required a payment of 0.01210000 BTC to the address displayed in the IU of the bot, once unlocked feel free to use different currency pairs or reinstall in a different machine but keep the same unlocked API Key (changing the API Key will lock or unlock again the bot).
-=======
 Anonymous users can also unlock all features for any API Key but is required a payment of 0.01210000 BTC to the address displayed in the UI of the bot, once unlocked feel free to use different currency pairs but keep the same unlocked API Key (changing the API Key will lock or unlock again the bot).
->>>>>>> 601e2815
 
 Alternatively use `--free-version` argument to anonymously avoid the payment and to unlock all features; market levels will be all visible and usable but slowdown a few milliseconds with a [XMR mining calculation](https://github.com/monero-project/monero/blob/master/src/crypto/hash.c#L42) of 1 hash (if the hash meets the current XMR network target it will be send to my XMR pool for my fun and profit).
 
