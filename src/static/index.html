<!DOCTYPE html>
<html ng-controller="uiCtrl" ng-app="projectApp">
<head>
    <meta http-equiv="Content-Type" content="text/html; charset=UTF-8" />
    <link rel="stylesheet" href="/css/bootstrap.min.css">
    <link rel="stylesheet" href="/css/bootstrap-theme.min.css">
    <link rel="stylesheet" href="/css/ui-grid.min.css">

    <script src="/js/admin/bundle.min.js"></script>

    <meta name="viewport" content="width=device-width, initial-scale=1, maximum-scale=1, user-scalable=no">

    <title>tribeca [{{ env }}]</title>
    <link rel="icon" href="icon.png">

    <style>
        .buy { color: blue }
        .sell { color: red }
        .unknown { color: black }
        
        .row {
            margin-left: 0;
            margin-right: 0
        }

        input[type=number]::-webkit-inner-spin-button,
        input[type=number]::-webkit-outer-spin-button {
            -webkit-appearance: none;
            margin: 0;
        }
    </style>
</head>

<script type="text/ng-template" id="market_display.html">
    <table class="table table-hover table-bordered table-condensed table-responsive">
        <tr class="active">
            <th></th>
            <th>bidSz</th>
            <th>bidPx</th>
            <th>FV</th>
            <th>askPx</th>
            <th>askSz</th>
        </tr>
        <tr class="info">
            <td>q</td>
            <td ng-class="bidIsLive ? 'text-danger' : 'text-muted'">{{ qBidSz|number:2 }}</td>
            <td ng-class="bidIsLive ? 'text-danger' : 'text-muted'">{{ qBidPx|number:2 }}</td>
            <td>{{ fairValue|number:2 }}</td>
            <td ng-class="askIsLive ? 'text-danger' : 'text-muted'">{{ qAskPx|number:2 }}</td>
            <td ng-class="askIsLive ? 'text-danger' : 'text-muted'">{{ qAskSz|number:2 }}</td>
        </tr>
        <tr class="active" ng-repeat="level in levels">
            <td>mkt{{ $index }}</td>
            <td>{{ level.bidSize|number:2 }}</td>
            <td ng-class="level.bidClass">{{ level.bidPrice|number:2 }}</td>
            <td><span ng-show="level.diffWidth > 0">{{ level.diffWidth|number:2 }}</span></td>
            <td ng-class="level.askClass">{{ level.askPrice|number:2 }}</td>
            <td>{{ level.askSize|number:2 }}</td>
        </tr>
    </table>
</script>

<script type="text/ng-template" id="order_form.html">
    <form style="margin: 20px" class="form-horizontal" novalidate role="form">
        <div class="form-group">
            <label>Side</label>
            <select class="form-control input-sm" ng-model="order.side" ng-options="x for x in order.availableSides"></select>
        </div>
        <div class="form-group">
            <label>Price</label>
            <input class="form-control input-sm" type="number" ng-model="order.price" />
        </div>
        <div class="form-group">
            <label>Size</label>
            <input class="form-control input-sm" type="number" ng-model="order.quantity" />
        </div>
        <div class="form-group">
            <label>TIF</label>
            <select class="form-control input-sm" ng-model="order.timeInForce" ng-options="x for x in order.availableTifs"></select>
        </div>
        <div class="form-group">
            <label>Type</label>
            <select class="form-control input-sm" ng-model="order.orderType" ng-options="x for x in order.availableOrderTypes"></select>
        </div>
        <button type="button"
                class="btn btn-success"
                onclick="jQuery('#order_form').popover('hide');"
                ng-click="order.submit()">Submit</button>
    </form>
</script>

<script type="text/ng-template" id="positions.html">
    <div>
        <h4 class="col-md-12 col-xs-2"><small>
            {{ quoteCurrency }}: {{ quotePosition|currency:undefined:3 }} ({{ quoteHeldPosition|currency:undefined:3 }})
        </small></h4>
        <h4 class="col-md-12 col-xs-2"><small>
            {{ baseCurrency }}: {{ basePosition|currency:"B":3 }} ({{ baseHeldPosition|currency:"B":3 }})
        </small></h4>
        <h4 class="col-md-12 col-xs-2">
          <small>Value: </small><b>{{ value|currency:"B":5 }}</b><br/>
<<<<<<< HEAD
          <b>{{ valueFiat|currency:undefined:2 }}</b>
=======
          <b>{{ quoteValue|currency:undefined:2 }}</b>
>>>>>>> 0e20c3ad
        </h4>
    </div>
</script>

<body>

    <div ng-if="!connected">
        Not connected
    </div>

    <div ng-if="connected">
        <div class="navbar navbar-default" role="navigation">
            <div class="container-fluid">
                <div class="navbar-header">
                    <button type="button" class="navbar-toggle collapsed" data-toggle="collapse" data-target=".navbar-collapse">
                        <span class="icon-bar"></span>
                    </button>
                    <a class="navbar-brand" href="#">tribeca</a>
                </div>
                <div class="navbar-collapse collapse">
                    <ul class="nav navbar-nav navbar-right">
                        <li><p class="navbar-text">Target Base Position: <target-base-position></target-base-position></p></li>
                        <li><p class="navbar-text"><trade-safety></trade-safety></p></li>
                        <li>
                            <button type="button"
                                    class="btn btn-primary navbar-btn"
                                    id="order_form"
                                    mypopover popover-template="order_form.html"
                                    data-placement="bottom">Submit order
                            </button>
                        </li>
                        <li>
                            <button type="button"
                                    class="btn btn-danger navbar-btn"
                                    ng-click="cancelAllOrders()"
                                    data-placement="bottom">Cancel All Open Orders
                            </button>
                        </li>
                    </ul>
                </div>
            </div>
        </div>

        <div class="container-fluid">
            <div>
                <div style="padding: 5px" ng-class="pair.connected ? 'bg-success img-rounded' : 'bg-danger img-rounded'">
                    <div class="row">
                        <div class="col-md-1 col-xs-12 text-center">
                            <div class="row">
                                <button class="col-md-12 col-xs-3" ng-class="pair.active.getClass()" ng-click="pair.active.submit()">
                                    {{ pair_name }}
                                </button>

                                <h4 style="font-size: 20px" class="col-md-12 col-xs-3">{{ exch_name }}</h4>
                                <position-grid></position-grid>
                            </div>
                        </div>

                        <div class="col-md-3 col-xs-12">
                            <market-quoting-grid></market-quoting-grid>
                            <messages-grid></messages-grid>
                        </div>

                        <div class="col-md-3 col-xs-12">
                            <trade-list></trade-list>
                        </div>

                        <div class="col-md-5 col-xs-12">
                            <market-trade-grid></market-trade-grid>
                        </div>
                    </div>

                    <div class="row">
                        <div class="col-md-12 col-xs-12">
                            <div class="row">
                                <table class="table table-responsive table-bordered">
                                    <thead>
                                        <tr class="active">
                                            <th>mode</th>
                                            <th>fv</th>
                                            <th>apMode</th>
                                            <th>width</th>
                                            <th>size</th>
                                            <th>tbp</th>
                                            <th>pDiv</th>
                                            <th>ewma?</th>
                                            <th>apr?</th>
                                            <th>trds</th>
                                            <th>/sec</th>
                                            <th colspan="2">
                                                <span ng-if="!pair.quotingParameters.pending && pair.quotingParameters.connected" class="text-success">
                                                    Applied
                                                </span>
                                                <span ng-if="pair.quotingParameters.pending && pair.quotingParameters.connected" class="text-warning">
                                                    Pending
                                                </span>
                                                <span ng-if="!pair.quotingParameters.connected" class="text-danger">
                                                    Not Connected
                                                </span>
                                            </th>
                                        </tr>
                                    </thead>
                                    <tbody>
                                        <tr class="active">
                                            <td>
                                                <select class="form-control input-sm"
                                                    ng-model="pair.quotingParameters.display.mode"
                                                    ng-options="x.val as x.str for x in pair.quotingParameters.availableQuotingModes"></select>
                                            </td>
                                            <td>
                                                <select class="form-control input-sm"
                                                    ng-model="pair.quotingParameters.display.fvModel"
                                                    ng-options="x.val as x.str for x in pair.quotingParameters.availableFvModels"></select>
                                            </td>
                                            <td>
                                                <select class="form-control input-sm"
                                                    ng-model="pair.quotingParameters.display.autoPositionMode"
                                                    ng-options="x.val as x.str for x in pair.quotingParameters.availableAutoPositionModes"></select>
                                            </td>
                                            <td>
                                                <input class="form-control input-sm"
                                                   type="number"
                                                   onClick="this.select()"
                                                   ng-model="pair.quotingParameters.display.width">
                                            </td>
                                            <td>
                                                <input class="form-control input-sm"
                                                   type="number"
                                                   onClick="this.select()"
                                                   ng-model="pair.quotingParameters.display.size">
                                            </td>
                                            <td>
                                                <input class="form-control input-sm"
                                                   type="number"
                                                   onClick="this.select()"
                                                   ng-model="pair.quotingParameters.display.targetBasePosition">
                                            </td>
                                            <td>
                                                <input class="form-control input-sm"
                                                   type="number"
                                                   onClick="this.select()"
                                                   ng-model="pair.quotingParameters.display.positionDivergence">
                                            </td>
                                            <td>
                                                <input type="checkbox"
                                                   ng-model="pair.quotingParameters.display.ewmaProtection">
                                            </td>
                                            <td>
                                                <input type="checkbox"
                                                   ng-model="pair.quotingParameters.display.aggressivePositionRebalancing">
                                            </td>
                                            <td>
                                                <input class="form-control input-sm"
                                                   type="number"
                                                   onClick="this.select()"
                                                   ng-model="pair.quotingParameters.display.tradesPerMinute">
                                            </td>
                                            <td>
                                                <input class="form-control input-sm"
                                                   type="number"
                                                   onClick="this.select()"
                                                   ng-model="pair.quotingParameters.display.tradeRateSeconds">
                                            </td>
                                            <td>
                                                <input class="btn btn-default btn col-md-1 col-xs-6"
                                                    style="width:55px"
                                                    type="button"
                                                    ng-click="pair.quotingParameters.reset()"
                                                    value="Reset" />
                                            </td>
                                            <td>
                                                <input class="btn btn-default btn col-md-1 col-xs-6"
                                                    style="width:50px"
                                                    type="submit"
                                                    ng-click="pair.quotingParameters.submit()"
                                                    value="Save" />
                                            </td>
                                        </tr>
                                    </tbody>

                                </table>
                            </div>

                        </div>
                    </div>

                    <div class="row table-responsive">
                        <div class="col-md-12 col-xs-12">
                            <order-list></order-list>
                        </div>
                    </div>
                </div>
            </div>
        </div>
    </div>
</body>
</html><|MERGE_RESOLUTION|>--- conflicted
+++ resolved
@@ -17,7 +17,7 @@
         .buy { color: blue }
         .sell { color: red }
         .unknown { color: black }
-        
+
         .row {
             margin-left: 0;
             margin-right: 0
@@ -99,11 +99,7 @@
         </small></h4>
         <h4 class="col-md-12 col-xs-2">
           <small>Value: </small><b>{{ value|currency:"B":5 }}</b><br/>
-<<<<<<< HEAD
-          <b>{{ valueFiat|currency:undefined:2 }}</b>
-=======
           <b>{{ quoteValue|currency:undefined:2 }}</b>
->>>>>>> 0e20c3ad
         </h4>
     </div>
 </script>
