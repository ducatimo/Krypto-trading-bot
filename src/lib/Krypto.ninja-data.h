--- conflicted
+++ resolved
@@ -2391,11 +2391,7 @@
           quotes.bid.size = K.gateway->decimal.amount.round(
             fmax(K.gateway->minSize, fmin(
               quotes.bid.size,
-<<<<<<< HEAD
               wallet.quote.amount / (quotes.bid.price * (1.0 + K.gateway->makeFee))
-=======
-              (K.gateway->decimal.price.round(wallet.quote.total) * (1 - K.gateway->takeFee)) / quotes.bid.price
->>>>>>> 23e1d7fb
             ))
           );
         if (!quotes.ask.empty())
@@ -2409,12 +2405,7 @@
       void applyDepleted() {
         const double epsilon = pow(10, -1 * K.gateway->decimal.amount.stream.precision());
         if (!quotes.bid.empty()
-<<<<<<< HEAD
           and wallet.quote.amount - quotes.bid.size * quotes.bid.price * (1.0 + K.gateway->makeFee) < epsilon
-=======
-          and abs(quotes.bid.size - (K.gateway->decimal.price.round(wallet.quote.total) / quotes.bid.price)) > epsilon
-          and quotes.bid.size > K.gateway->decimal.price.round(wallet.quote.total) / quotes.bid.price
->>>>>>> 23e1d7fb
         ) quotes.bid.clear(mQuoteState::DepletedFunds);
         if (!quotes.ask.empty()
           and wallet.base.amount - quotes.ask.size * (1.0 + K.gateway->makeFee) < epsilon
