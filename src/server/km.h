#ifndef K_KM_H_
#define K_KM_H_

namespace K {
  enum class mExchange: unsigned int { Null, HitBtc, OkCoin, Coinbase, Bitfinex, Kraken, OkEx, Korbit, Poloniex };
  enum class mGatewayType: unsigned int { MarketData, OrderEntry };
  enum class mTimeInForce: unsigned int { IOC, FOK, GTC };
  enum class mConnectivity: unsigned int { Disconnected, Connected };
  enum class mOrderType: unsigned int { Limit, Market };
  enum class mSide: unsigned int { Bid, Ask, Both };
  enum class mORS: unsigned int { New, Working, Complete, Cancelled };
  enum class mPingAt: unsigned int { BothSides, BidSide, AskSide, DepletedSide, DepletedBidSide, DepletedAskSide, StopPings };
  enum class mPongAt: unsigned int { ShortPingFair, LongPingFair, ShortPingAggressive, LongPingAggressive };
  enum class mQuotingMode: unsigned int { Top, Mid, Join, InverseJoin, InverseTop, HamelinRat, Depth };
  enum class mQuotingSafety: unsigned int { Off, PingPong, Boomerang, AK47 };
  enum class mQuoteState: unsigned int { Live, Disconnected, DisabledQuotes, MissingData, UnknownHeld, TBPHeld, MaxTradesSeconds, WaitingPing, DepletedFunds, Crossed };
  enum class mFairValueModel: unsigned int { BBO, wBBO };
  enum class mAutoPositionMode: unsigned int { Manual, EWMA_LS, EWMA_LMS, EWMA_4 };
  enum class mPDivMode: unsigned int { Manual, Linear, Sine, SQRT, Switch};
  enum class mAPR: unsigned int { Off, Size, SizeWidth };
  enum class mSOP: unsigned int { Off, Trades, Size, TradesSize };
  enum class mSTDEV: unsigned int { Off, OnFV, OnFVAPROff, OnTops, OnTopsAPROff, OnTop, OnTopAPROff };
  enum class uiBIT: unsigned char { Hello = '=', Kiss = '-' };
  enum class uiTXT: unsigned char {
    FairValue = 'a', Quote = 'b', ActiveSubscription = 'c', ActiveState = 'd', MarketData = 'e',
    QuotingParameters = 'f', SafetySettings = 'g', Product = 'h', OrderStatusReports = 'i',
    ProductAdvertisement = 'j', ApplicationState = 'k', Notepad = 'l', ToggleSettings = 'm',
    Position = 'n', ExchangeConnectivity = 'o', SubmitNewOrder = 'p', CancelOrder = 'q',
    MarketTrade = 'r', Trades = 's', ExternalValuation = 't', QuoteStatus = 'u',
    TargetBasePosition = 'v', TradeSafetyValue = 'w', CancelAllOrders = 'x',
    CleanAllClosedTrades = 'y', CleanAllTrades = 'z', CleanTrade = 'A', TradesChart = 'B',
    WalletChart = 'C', EWMAChart = 'D', MarketDataLongTerm = 'G'
  };
  struct mQuotingParams {
    double            widthPing                       = 2.0;
    double            widthPingPercentage             = 0.25;
    double            widthPong                       = 2.0;
    double            widthPongPercentage             = 0.25;
    bool              widthPercentage                 = false;
    bool              bestWidth                       = true;
    double            buySize                         = 0.02;
    unsigned int      buySizePercentage               = 7;
    bool              buySizeMax                      = false;
    double            sellSize                        = 0.01;
    unsigned int      sellSizePercentage              = 7;
    bool              sellSizeMax                     = false;
    mPingAt           pingAt                          = mPingAt::BothSides;
    mPongAt           pongAt                          = mPongAt::ShortPingFair;
    mQuotingMode      mode                            = mQuotingMode::Top;
    mQuotingSafety    safety                          = mQuotingSafety::Boomerang;
    unsigned int      bullets                         = 2;
    double            range                           = 0.5;
    double            rangePercentage                 = 5.0;
    mFairValueModel   fvModel                         = mFairValueModel::BBO;
    double            targetBasePosition              = 1.0;
    unsigned int      targetBasePositionPercentage    = 50;
    double            positionDivergence              = 0.9;
    double            positionDivergenceMin           = 0.4;
    unsigned int      positionDivergencePercentage    = 21;
    unsigned int      positionDivergencePercentageMin = 10;
    mPDivMode         positionDivergenceMode          = mPDivMode::Manual;
    bool              percentageValues                = false;
    mAutoPositionMode autoPositionMode                = mAutoPositionMode::EWMA_LS;
    mAPR              aggressivePositionRebalancing   = mAPR::Off;
    mSOP              superTrades                     = mSOP::Off;
    double            tradesPerMinute                 = 0.9;
<<<<<<< HEAD
    unsigned int      tradeRateSeconds                = 3;
=======
    int               tradeRateSeconds                = 3;
    bool              ewmaPingWidth                   = false;
>>>>>>> e9d44400
    bool              quotingEwmaProtection           = true;
    unsigned int      quotingEwmaProtectionPeriods    = 200;
    mSTDEV            quotingStdevProtection          = mSTDEV::Off;
    bool              quotingStdevBollingerBands      = false;
    double            quotingStdevProtectionFactor    = 1.0;
    unsigned int      quotingStdevProtectionPeriods   = 1200;
    double            ewmaSensiblityPercentage        = 0.5;
    unsigned int      veryLongEwmaPeriods             = 400;
    unsigned int      longEwmaPeriods                 = 200;
    unsigned int      mediumEwmaPeriods               = 100;
    unsigned int      shortEwmaPeriods                = 50;
    double            aprMultiplier                   = 2;
    double            sopWidthMultiplier              = 2;
    double            sopSizeMultiplier               = 2;
    double            sopTradesMultiplier             = 2;
    bool              cancelOrdersAuto                = false;
    double            cleanPongsAuto                  = 0.0;
    double            profitHourInterval              = 0.5;
    bool              audio                           = false;
    unsigned int      delayUI                         = 7;
    bool              _matchPings                     = true;
  };
  static void to_json(json& j, const mQuotingParams& k) {
    j = {
      {"widthPing", k.widthPing},
      {"widthPingPercentage", k.widthPingPercentage},
      {"widthPong", k.widthPong},
      {"widthPongPercentage", k.widthPongPercentage},
      {"widthPercentage", k.widthPercentage},
      {"bestWidth", k.bestWidth},
      {"buySize", k.buySize},
      {"buySizePercentage", k.buySizePercentage},
      {"buySizeMax", k.buySizeMax},
      {"sellSize", k.sellSize},
      {"sellSizePercentage", k.sellSizePercentage},
      {"sellSizeMax", k.sellSizeMax},
      {"pingAt", (unsigned int)k.pingAt},
      {"pongAt", (unsigned int)k.pongAt},
      {"mode", (unsigned int)k.mode},
      {"safety", (unsigned int)k.safety},
      {"bullets", k.bullets},
      {"range", k.range},
      {"rangePercentage", k.rangePercentage},
      {"fvModel", (unsigned int)k.fvModel},
      {"targetBasePosition", k.targetBasePosition},
      {"targetBasePositionPercentage", k.targetBasePositionPercentage},
      {"positionDivergence", k.positionDivergence},
      {"positionDivergencePercentage", k.positionDivergencePercentage},
      {"positionDivergenceMin", k.positionDivergenceMin},
      {"positionDivergencePercentageMin", k.positionDivergencePercentageMin},
      {"positionDivergenceMode", (unsigned int)k.positionDivergenceMode},
      {"percentageValues", k.percentageValues},
      {"autoPositionMode", (int)k.autoPositionMode},
      {"aggressivePositionRebalancing", (unsigned int)k.aggressivePositionRebalancing},
      {"superTrades", (unsigned int)k.superTrades},
      {"tradesPerMinute", k.tradesPerMinute},
      {"tradeRateSeconds", k.tradeRateSeconds},
      {"ewmaPingWidth", k.ewmaPingWidth},
      {"quotingEwmaProtection", k.quotingEwmaProtection},
      {"quotingEwmaProtectionPeriods", k.quotingEwmaProtectionPeriods},
      {"quotingStdevProtection", (unsigned int)k.quotingStdevProtection},
      {"quotingStdevBollingerBands", k.quotingStdevBollingerBands},
      {"quotingStdevProtectionFactor", k.quotingStdevProtectionFactor},
      {"quotingStdevProtectionPeriods", k.quotingStdevProtectionPeriods},
      {"ewmaSensiblityPercentage", k.ewmaSensiblityPercentage},
      {"veryLongEwmaPeriods", k.veryLongEwmaPeriods},
      {"longEwmaPeriods", k.longEwmaPeriods},
      {"mediumEwmaPeriods", k.mediumEwmaPeriods},
      {"shortEwmaPeriods", k.shortEwmaPeriods},
      {"aprMultiplier", k.aprMultiplier},
      {"sopWidthMultiplier", k.sopWidthMultiplier},
      {"sopSizeMultiplier", k.sopSizeMultiplier},
      {"sopTradesMultiplier", k.sopTradesMultiplier},
      {"cancelOrdersAuto", k.cancelOrdersAuto},
      {"cleanPongsAuto", k.cleanPongsAuto},
      {"profitHourInterval", k.profitHourInterval},
      {"audio", k.audio},
      {"delayUI", k.delayUI}
    };
  };
  static void from_json(const json& j, mQuotingParams& k) {
    if (j.end() != j.find("widthPing")) k.widthPing = fmax(1e-8, j.at("widthPing").get<double>());
    if (j.end() != j.find("widthPingPercentage")) k.widthPingPercentage = fmin(1e+2, fmax(0.1, j.at("widthPingPercentage").get<double>()));
    if (j.end() != j.find("widthPong")) k.widthPong = fmax(1e-8, j.at("widthPong").get<double>());
    if (j.end() != j.find("widthPongPercentage")) k.widthPongPercentage = fmin(1e+2, fmax(0.1, j.at("widthPongPercentage").get<double>()));
    if (j.end() != j.find("widthPercentage")) k.widthPercentage = j.at("widthPercentage").get<bool>();
    if (j.end() != j.find("bestWidth")) k.bestWidth = j.at("bestWidth").get<bool>();
    if (j.end() != j.find("buySize")) k.buySize = fmax(1e-8, j.at("buySize").get<double>());
    if (j.end() != j.find("buySizePercentage")) k.buySizePercentage = fmin(1e+2, max(1, j.at("buySizePercentage").get<int>()));
    if (j.end() != j.find("buySizeMax")) k.buySizeMax = j.at("buySizeMax").get<bool>();
    if (j.end() != j.find("sellSize")) k.sellSize = fmax(1e-8, j.at("sellSize").get<double>());
    if (j.end() != j.find("sellSizePercentage")) k.sellSizePercentage = fmin(1e+2, max(1, j.at("sellSizePercentage").get<int>()));
    if (j.end() != j.find("sellSizeMax")) k.sellSizeMax = j.at("sellSizeMax").get<bool>();
    if (j.end() != j.find("pingAt")) k.pingAt = (mPingAt)j.at("pingAt").get<int>();
    if (j.end() != j.find("pongAt")) k.pongAt = (mPongAt)j.at("pongAt").get<int>();
    if (j.end() != j.find("mode")) k.mode = (mQuotingMode)j.at("mode").get<int>();
    if (j.end() != j.find("safety")) k.safety = (mQuotingSafety)j.at("safety").get<int>();
    if (j.end() != j.find("bullets")) k.bullets = max(1, j.at("bullets").get<int>());
    if (j.end() != j.find("range")) k.range = j.at("range").get<double>();
    if (j.end() != j.find("rangePercentage")) k.rangePercentage = fmin(1e+2, fmax(1e-1, j.at("rangePercentage").get<double>()));
    if (j.end() != j.find("fvModel")) k.fvModel = (mFairValueModel)j.at("fvModel").get<int>();
    if (j.end() != j.find("targetBasePosition")) k.targetBasePosition = j.at("targetBasePosition").get<double>();
    if (j.end() != j.find("targetBasePositionPercentage")) k.targetBasePositionPercentage = fmin(1e+2, max(1, j.at("targetBasePositionPercentage").get<int>()));
    if (j.end() != j.find("positionDivergenceMin")) k.positionDivergenceMin = j.at("positionDivergenceMin").get<double>();
    if (j.end() != j.find("positionDivergenceMode")) k.positionDivergenceMode = (mPDivMode)j.at("positionDivergenceMode").get<int>();
    if (j.end() != j.find("positionDivergence")) k.positionDivergence = j.at("positionDivergence").get<double>();
    if (j.end() != j.find("positionDivergencePercentage")) k.positionDivergencePercentage = fmin(1e+2, max(1, j.at("positionDivergencePercentage").get<int>()));
    if (j.end() != j.find("positionDivergencePercentageMin")) k.positionDivergencePercentageMin = fmin(1e+2, max(1, j.at("positionDivergencePercentageMin").get<int>()));
    if (j.end() != j.find("percentageValues")) k.percentageValues = j.at("percentageValues").get<bool>();
    if (j.end() != j.find("autoPositionMode")) k.autoPositionMode = (mAutoPositionMode)j.at("autoPositionMode").get<int>();
    if (j.end() != j.find("aggressivePositionRebalancing")) k.aggressivePositionRebalancing = (mAPR)j.at("aggressivePositionRebalancing").get<int>();
    if (j.end() != j.find("superTrades")) k.superTrades = (mSOP)j.at("superTrades").get<int>();
    if (j.end() != j.find("tradesPerMinute")) k.tradesPerMinute = j.at("tradesPerMinute").get<double>();
<<<<<<< HEAD
    if (j.end() != j.find("tradeRateSeconds")) k.tradeRateSeconds = max(0, j.at("tradeRateSeconds").get<int>());
=======
    if (j.end() != j.find("tradeRateSeconds")) k.tradeRateSeconds = j.at("tradeRateSeconds").get<int>();
    if (j.end() != j.find("ewmaPingWidth")) k.ewmaPingWidth = j.at("ewmaPingWidth").get<bool>();
>>>>>>> e9d44400
    if (j.end() != j.find("quotingEwmaProtection")) k.quotingEwmaProtection = j.at("quotingEwmaProtection").get<bool>();
    if (j.end() != j.find("quotingEwmaProtectionPeriods")) k.quotingEwmaProtectionPeriods = max(1, j.at("quotingEwmaProtectionPeriods").get<int>());
    if (j.end() != j.find("quotingStdevProtection")) k.quotingStdevProtection = (mSTDEV)j.at("quotingStdevProtection").get<int>();
    if (j.end() != j.find("quotingStdevBollingerBands")) k.quotingStdevBollingerBands = j.at("quotingStdevBollingerBands").get<bool>();
    if (j.end() != j.find("quotingStdevProtectionFactor")) k.quotingStdevProtectionFactor = j.at("quotingStdevProtectionFactor").get<double>();
    if (j.end() != j.find("quotingStdevProtectionPeriods")) k.quotingStdevProtectionPeriods = max(1, j.at("quotingStdevProtectionPeriods").get<int>());
    if (j.end() != j.find("ewmaSensiblityPercentage")) k.ewmaSensiblityPercentage = j.at("ewmaSensiblityPercentage").get<double>();
    if (j.end() != j.find("veryLongEwmaPeriods")) k.veryLongEwmaPeriods = max(1, j.at("veryLongEwmaPeriods").get<int>());
    if (j.end() != j.find("longEwmaPeriods")) k.longEwmaPeriods = max(1, j.at("longEwmaPeriods").get<int>());
    if (j.end() != j.find("mediumEwmaPeriods")) k.mediumEwmaPeriods = max(1, j.at("mediumEwmaPeriods").get<int>());
    if (j.end() != j.find("shortEwmaPeriods")) k.shortEwmaPeriods = max(1, j.at("shortEwmaPeriods").get<int>());
    if (j.end() != j.find("aprMultiplier")) k.aprMultiplier = j.at("aprMultiplier").get<double>();
    if (j.end() != j.find("sopWidthMultiplier")) k.sopWidthMultiplier = j.at("sopWidthMultiplier").get<double>();
    if (j.end() != j.find("sopSizeMultiplier")) k.sopSizeMultiplier = j.at("sopSizeMultiplier").get<double>();
    if (j.end() != j.find("sopTradesMultiplier")) k.sopTradesMultiplier = j.at("sopTradesMultiplier").get<double>();
    if (j.end() != j.find("cancelOrdersAuto")) k.cancelOrdersAuto = j.at("cancelOrdersAuto").get<bool>();
    if (j.end() != j.find("cleanPongsAuto")) k.cleanPongsAuto = j.at("cleanPongsAuto").get<double>();
    if (j.end() != j.find("profitHourInterval")) k.profitHourInterval = j.at("profitHourInterval").get<double>();
    if (j.end() != j.find("audio")) k.audio = j.at("audio").get<bool>();
    if (j.end() != j.find("delayUI")) k.delayUI = max(0, j.at("delayUI").get<int>());
    if (k.mode == mQuotingMode::Depth) k.widthPercentage = false;
    k._matchPings = k.safety == mQuotingSafety::Boomerang or k.safety == mQuotingSafety::AK47;
  };
  struct mPair {
    string base,
           quote;
    mPair():
      base(""), quote("")
    {};
    mPair(string b, string q):
      base(b), quote(q)
    {};
  };
  struct mWallet {
    double amount,
           held;
    string currency;
    mWallet():
      amount(0), held(0), currency("")
    {};
    mWallet(double a, double h, string c):
      amount(a), held(h), currency(c)
    {};
  };
  static void to_json(json& j, const mWallet& k) {
    j = {
      {"amount", k.amount},
      {"held", k.held},
      {"currency", k.currency}
    };
  };
  struct mProfit {
           double baseValue,
                  quoteValue;
    unsigned long time;
    mProfit():
      baseValue(0), quoteValue(0), time(0)
    {};
    mProfit(double b, double q, unsigned long t):
      baseValue(b), quoteValue(q), time(t)
    {};
  };
  static void to_json(json& j, const mProfit& k) {
    j = {
      {"baseValue", k.baseValue},
      {"quoteValue", k.quoteValue},
      {"time", k.time}
    };
  };
  static void from_json(const json& j, mProfit& k) {
    if (j.end() != j.find("baseValue")) k.baseValue = j.at("baseValue").get<double>();
    if (j.end() != j.find("quoteValue")) k.quoteValue = j.at("quoteValue").get<double>();
    if (j.end() != j.find("time")) k.time = j.at("time").get<unsigned long>();
  };
  struct mSafety {
    double buy,
           sell,
           combined,
           buyPing,
           sellPong;
    mSafety():
      buy(0), sell(0), combined(0), buyPing(-1), sellPong(-1)
    {};
    mSafety(double b, double s, double c, double bP, double sP):
      buy(b), sell(s), combined(c), buyPing(bP), sellPong(sP)
    {};
  };
  static void to_json(json& j, const mSafety& k) {
    j = {
      {"buy", k.buy},
      {"sell", k.sell},
      {"combined", k.combined},
      {"buyPing", fmax(0, k.buyPing)},
      {"sellPong", fmax(0, k.sellPong)}
    };
  };
  struct mPosition {
       double baseAmount,
              quoteAmount,
              baseHeldAmount,
              quoteHeldAmount,
              baseValue,
              quoteValue,
              profitBase,
              profitQuote;
        mPair pair;
    mExchange exchange;
    mPosition():
      baseAmount(0), quoteAmount(0), baseHeldAmount(0), quoteHeldAmount(0), baseValue(0), quoteValue(0), profitBase(0), profitQuote(0), pair(mPair()), exchange((mExchange)0)
    {};
    mPosition(double bA, double qA, double bH, double qH, double bV, double qV, double bP, double qP, mPair p, mExchange e):
      baseAmount(bA), quoteAmount(qA), baseHeldAmount(bH), quoteHeldAmount(qH), baseValue(bV), quoteValue(qV), profitBase(bP), profitQuote(qP), pair(p), exchange(e)
    {};
  };
  static void to_json(json& j, const mPosition& k) {
    j = {
      {"baseAmount", k.baseAmount},
      {"quoteAmount", k.quoteAmount},
      {"baseHeldAmount", k.baseHeldAmount},
      {"quoteHeldAmount", k.quoteHeldAmount},
      {"baseValue", k.baseValue},
      {"quoteValue", k.quoteValue},
      {"profitBase", k.profitBase},
      {"profitQuote", k.profitQuote},
      {"pair", {{"base", k.pair.base}, {"quote", k.pair.quote}}},
      {"exchange", (int)k.exchange}
    };
  };
  struct mTrade {
           string tradeId;
        mExchange exchange;
            mSide side;
            mPair pair;
           double price,
                  quantity,
                  value,
                  Kqty,
                  Kvalue,
                  Kprice,
                  Kdiff,
                  feeCharged;
    unsigned long time,
                  Ktime;
             bool loadedFromDB;

    mTrade():
      tradeId(""), exchange((mExchange)0), pair(mPair()), price(0), quantity(0), side((mSide)0), time(0), value(0), Ktime(0), Kqty(0), Kprice(0), Kvalue(0), Kdiff(0), feeCharged(0), loadedFromDB(false)
    {};
    mTrade(double p, double q, unsigned long t):
      tradeId(""), exchange((mExchange)0), pair(mPair()), price(p), quantity(q), side((mSide)0), time(t), value(0), Ktime(0), Kqty(0), Kprice(0), Kvalue(0), Kdiff(0), feeCharged(0), loadedFromDB(false)
    {};
    mTrade(double p, double q, mSide s):
      tradeId(""), exchange((mExchange)0), pair(mPair()), price(p), quantity(q), side(s), time(0), value(0), Ktime(0), Kqty(0), Kprice(0), Kvalue(0), Kdiff(0), feeCharged(0), loadedFromDB(false)
    {};
    mTrade(string i, mExchange e, mPair P, double p, double q, mSide S, unsigned long t, double v, unsigned long Kt, double Kq, double Kp, double Kv, double Kd, double f, bool l):
      tradeId(i), exchange(e), pair(P), price(p), quantity(q), side(S), time(t), value(v), Ktime(Kt), Kqty(Kq), Kprice(Kp), Kvalue(Kv), Kdiff(Kd), feeCharged(f), loadedFromDB(l)
    {};
  };
  static void to_json(json& j, const mTrade& k) {
    j = {
      {"tradeId", k.tradeId},
      {"time", k.time},
      {"exchange", (int)k.exchange},
      {"pair", {{"base", k.pair.base}, {"quote", k.pair.quote}}},
      {"price", k.price},
      {"quantity", k.quantity},
      {"side", (int)k.side},
      {"value", k.value},
      {"Ktime", k.Ktime},
      {"Kqty", k.Kqty},
      {"Kprice", k.Kprice},
      {"Kvalue", k.Kvalue},
      {"Kdiff", k.Kdiff},
      {"feeCharged", k.feeCharged},
      {"loadedFromDB", k.loadedFromDB},
    };
  };
  static void from_json(const json& j, mTrade& k) {
    if (j.end() != j.find("tradeId")) k.tradeId = j.at("tradeId").get<string>();
    if (j.end() != j.find("exchange")) k.exchange = (mExchange)j.at("exchange").get<int>();
    if (j.end() != j.find("pair")) k.pair = mPair(j["/pair/base"_json_pointer].get<string>(), j["/pair/quote"_json_pointer].get<string>());
    if (j.end() != j.find("price")) k.price = j.at("price").get<double>();
    if (j.end() != j.find("quantity")) k.quantity = j.at("quantity").get<double>();
    if (j.end() != j.find("side")) k.side = (mSide)j.at("side").get<int>();
    if (j.end() != j.find("time")) k.time = j.at("time").get<unsigned long>();
    if (j.end() != j.find("value")) k.value = j.at("value").get<double>();
    if (j.end() != j.find("Ktime")) k.Ktime = j.at("Ktime").get<unsigned long>();
    if (j.end() != j.find("Kqty")) k.Kqty = j.at("Kqty").get<double>();
    if (j.end() != j.find("Kprice")) k.Kprice = j.at("Kprice").get<double>();
    if (j.end() != j.find("Kvalue")) k.Kvalue = j.at("Kvalue").get<double>();
    if (j.end() != j.find("Kdiff")) k.Kdiff = j.at("Kdiff").get<double>();
    if (j.end() != j.find("feeCharged")) k.feeCharged = j.at("feeCharged").get<double>();
    if (j.end() != j.find("loadedFromDB")) k.loadedFromDB = j.at("loadedFromDB").get<bool>();
  };
  struct mOrder {
           string orderId,
                  exchangeId;
        mExchange exchange;
            mPair pair;
            mSide side;
           double price,
                  quantity,
                  lastQuantity;
       mOrderType type;
     mTimeInForce timeInForce;
             mORS orderStatus;
             bool isPong,
                  preferPostOnly;
    unsigned long time,
                  computationalLatency;
    mOrder():
      orderId(""), exchangeId(""), exchange((mExchange)0), pair(mPair()), side((mSide)0), quantity(0), type((mOrderType)0), isPong(false), price(0), timeInForce((mTimeInForce)0), orderStatus((mORS)0), preferPostOnly(false), lastQuantity(0), time(0), computationalLatency(0)
    {};
    mOrder(string o, mORS s):
      orderId(o), exchangeId(""), exchange((mExchange)0), pair(mPair()), side((mSide)0), quantity(0), type((mOrderType)0), isPong(false), price(0), timeInForce((mTimeInForce)0), orderStatus(s), preferPostOnly(false), lastQuantity(0), time(0), computationalLatency(0)
    {};
    mOrder(string o, string e, mORS s, double p, double q, double Q):
      orderId(o), exchangeId(e), exchange((mExchange)0), pair(mPair()), side((mSide)0), quantity(q), type((mOrderType)0), isPong(false), price(p), timeInForce((mTimeInForce)0), orderStatus(s), preferPostOnly(false), lastQuantity(Q), time(0), computationalLatency(0)
    {};
    mOrder(string o, mExchange e, mPair P, mSide S, double q, mOrderType t, bool i, double p, mTimeInForce F, mORS s, bool O):
      orderId(o), exchangeId(""), exchange(e), pair(P), side(S), quantity(q), type(t), isPong(i), price(p), timeInForce(F), orderStatus(s), preferPostOnly(O), lastQuantity(0), time(0), computationalLatency(0)
    {};
    string quantity2str() {
      stringstream ss;
      ss << setprecision(8) << fixed << quantity;
      return ss.str();
    };
    string lastQuantity2str() {
      stringstream ss;
      ss << setprecision(8) << fixed << lastQuantity;
      return ss.str();
    };
    string price2str() {
      stringstream ss;
      ss << setprecision(8) << fixed << price;
      return ss.str();
    };
  };
  static void to_json(json& j, const mOrder& k) {
    j = {
      {"orderId", k.orderId},
      {"exchangeId", k.exchangeId},
      {"exchange", (int)k.exchange},
      {"pair", {{"base", k.pair.base}, {"quote", k.pair.quote}}},
      {"side", (int)k.side},
      {"quantity", k.quantity},
      {"type", (int)k.type},
      {"isPong", k.isPong},
      {"price", k.price},
      {"timeInForce", (int)k.timeInForce},
      {"orderStatus", (int)k.orderStatus},
      {"preferPostOnly", k.preferPostOnly},
      {"lastQuantity", k.lastQuantity},
      {"time", k.time},
      {"computationalLatency", k.computationalLatency}
    };
  };
  struct mLevel {
    double price,
           size;
    mLevel():
      price(0), size(0)
    {};
    mLevel(double p, double s):
      price(p), size(s)
    {};
  };
  struct mLevels {
    vector<mLevel> bids,
                   asks;
    mLevels():
      bids({}), asks({})
    {};
    mLevels(vector<mLevel> b, vector<mLevel> a):
      bids(b), asks(a)
    {};
  };
  static void to_json(json& j, const mLevels& k) {
    json b, a;
    for (vector<mLevel>::const_iterator it = k.bids.begin(); it != k.bids.end(); ++it)
      b.push_back({{"price", it->price}, {"size", it->size}});
    for (vector<mLevel>::const_iterator it = k.asks.begin(); it != k.asks.end(); ++it)
      a.push_back({{"price", it->price}, {"size", it->size}});
    j = {{"bids", b}, {"asks", a}};
  };
  struct mQuote {
    mLevel bid,
           ask;
      bool isBidPong,
           isAskPong;
    mQuote():
      bid(mLevel()), ask(mLevel()), isBidPong(false), isAskPong(false)
    {};
    mQuote(mLevel b, mLevel a):
      bid(b), ask(a), isBidPong(false), isAskPong(false)
    {};
    mQuote(mLevel b, mLevel a, bool bP, bool aP):
      bid(b), ask(a), isBidPong(bP), isAskPong(aP)
    {};
  };
  static void to_json(json& j, const mQuote& k) {
    j = {
      {"bid", {
        {"price", k.bid.price},
        {"size", k.bid.size}
      }},
      {"ask", {
        {"price", k.ask.price},
        {"size", k.ask.size}
      }}
    };
  };
  struct mQuoteStatus {
     mQuoteState bidStatus,
                 askStatus;
    unsigned int quotesInMemoryNew,
                 quotesInMemoryWorking,
                 quotesInMemoryDone;
    mQuoteStatus():
      bidStatus((mQuoteState)0), askStatus((mQuoteState)0), quotesInMemoryNew(0), quotesInMemoryWorking(0), quotesInMemoryDone(0)
    {};
    mQuoteStatus(mQuoteState b, mQuoteState a, unsigned int n, unsigned int w, unsigned int d):
      bidStatus(b), askStatus(a), quotesInMemoryNew(n), quotesInMemoryWorking(w), quotesInMemoryDone(d)
    {};
  };
  static void to_json(json& j, const mQuoteStatus& k) {
    j = {
      {"bidStatus", (int)k.bidStatus},
      {"askStatus", (int)k.askStatus},
      {"quotesInMemoryNew", k.quotesInMemoryNew},
      {"quotesInMemoryWorking", k.quotesInMemoryWorking},
      {"quotesInMemoryDone", k.quotesInMemoryDone}
    };
  };
  static const char kB64Alphabet[] = "ABCDEFGHIJKLMNOPQRSTUVWXYZ"
                                     "abcdefghijklmnopqrstuvwxyz"
                                     "0123456789+/";
  static char RBLACK[] = "\033[0;30m", RRED[]    = "\033[0;31m", RGREEN[] = "\033[0;32m", RYELLOW[] = "\033[0;33m",
              RBLUE[]  = "\033[0;34m", RPURPLE[] = "\033[0;35m", RCYAN[]  = "\033[0;36m", RWHITE[]  = "\033[0;37m",
              BBLACK[] = "\033[1;30m", BRED[]    = "\033[1;31m", BGREEN[] = "\033[1;32m", BYELLOW[] = "\033[1;33m",
              BBLUE[]  = "\033[1;34m", BPURPLE[] = "\033[1;35m", BCYAN[]  = "\033[1;36m", BWHITE[]  = "\033[1;37m";
  static WINDOW *wBorder = nullptr,
                *wLog = nullptr;
  static vector<function<void()>*> gwEndings;
  class Gw {
    public:
      static Gw *E(mExchange e);
      string (*randId)() = 0;
      function<void(mOrder)>        evDataOrder;
      function<void(mTrade)>        evDataTrade;
      function<void(mWallet)>       evDataWallet;
      function<void(mLevels)>       evDataLevels;
      function<void(mConnectivity)> evConnectOrder,
                                    evConnectMarket;
      uWS::Hub                *hub     = nullptr;
      uWS::Group<uWS::CLIENT> *gwGroup = nullptr;
      mExchange exchange = mExchange::Null;
          int version = 0;
       double makeFee = 0,  minTick = 0,
              takeFee = 0,  minSize = 0;
       string base    = "", quote   = "",
              name    = "", symbol  = "",
              apikey  = "", secret  = "",
              user    = "", pass    = "",
              ws      = "", http    = "";
      virtual string A() = 0;
      virtual   void wallet() = 0,
                     levels() = 0,
                     send(string oI, mSide oS, string oP, string oQ, mOrderType oLM, mTimeInForce oTIF, bool oPO, unsigned long oT) = 0,
                     cancel(string oI, string oE, mSide oS, unsigned long oT) = 0,
                     cancelAll() = 0,
                     close() = 0;
  };
  class Klass {
    protected:
      Gw             *gw = nullptr;
      mQuotingParams *qp = nullptr;
      Klass          *config = nullptr,
                     *events = nullptr,
                     *memory = nullptr,
                     *client = nullptr,
                     *broker = nullptr,
                     *market = nullptr,
                     *wallet = nullptr,
                     *engine = nullptr;
      virtual void load(int argc, char** argv) {};
      virtual void load() {};
      virtual void waitTime() {};
      virtual void waitData() {};
      virtual void waitUser() {};
      virtual void run() {};
    public:
      void main(int argc, char** argv) {
        load(argc, argv);
        run();
      };
      void wait() {
        load();
        waitTime();
        waitData();
        waitUser();
        run();
      };
      void gwLink(Gw *k) { gw = k; };
      void qpLink(mQuotingParams *k) { qp = k; };
      void cfLink(Klass *k) { config = k; };
      void evLink(Klass *k) { events = k; };
      void dbLink(Klass *k) { memory = k; };
      void uiLink(Klass *k) { client = k; };
      void ogLink(Klass *k) { broker = k; };
      void mgLink(Klass *k) { market = k; };
      void pgLink(Klass *k) { wallet = k; };
      void qeLink(Klass *k) { engine = k; };
  };
  class kLass: public Klass {
    private:
      mQuotingParams p;
    public:
      void link(Klass *EV, Klass *DB, Klass *UI, Klass *QP, Klass *OG, Klass *MG, Klass *PG, Klass *QE, Klass *GW) {
        Klass *CF = (Klass*)this;
        EV->gwLink(gw);                 UI->gwLink(gw);                 OG->gwLink(gw); MG->gwLink(gw); PG->gwLink(gw); QE->gwLink(gw); GW->gwLink(gw);
        EV->cfLink(CF); DB->cfLink(CF); UI->cfLink(CF);                 OG->cfLink(CF); MG->cfLink(CF); PG->cfLink(CF); QE->cfLink(CF); GW->cfLink(CF);
                        DB->evLink(EV); UI->evLink(EV); QP->evLink(EV); OG->evLink(EV); MG->evLink(EV); PG->evLink(EV); QE->evLink(EV); GW->evLink(EV);
                                        UI->dbLink(DB); QP->dbLink(DB); OG->dbLink(DB); MG->dbLink(DB); PG->dbLink(DB);
                                                        QP->uiLink(UI); OG->uiLink(UI); MG->uiLink(UI); PG->uiLink(UI); QE->uiLink(UI); GW->uiLink(UI);
                                                        QP->qpLink(&p); OG->qpLink(&p); MG->qpLink(&p); PG->qpLink(&p); QE->qpLink(&p); GW->qpLink(&p);
                                                                                        MG->ogLink(OG); PG->ogLink(OG); QE->ogLink(OG);
                                                                                                        PG->mgLink(MG); QE->mgLink(MG);
                                                                                                                        QE->pgLink(PG);
                                                                                                                                        GW->qeLink(QE);
      };
  };
}

#endif<|MERGE_RESOLUTION|>--- conflicted
+++ resolved
@@ -64,12 +64,8 @@
     mAPR              aggressivePositionRebalancing   = mAPR::Off;
     mSOP              superTrades                     = mSOP::Off;
     double            tradesPerMinute                 = 0.9;
-<<<<<<< HEAD
-    unsigned int      tradeRateSeconds                = 3;
-=======
-    int               tradeRateSeconds                = 3;
+    unsigned int               tradeRateSeconds                = 3;
     bool              ewmaPingWidth                   = false;
->>>>>>> e9d44400
     bool              quotingEwmaProtection           = true;
     unsigned int      quotingEwmaProtectionPeriods    = 200;
     mSTDEV            quotingStdevProtection          = mSTDEV::Off;
@@ -183,12 +179,8 @@
     if (j.end() != j.find("aggressivePositionRebalancing")) k.aggressivePositionRebalancing = (mAPR)j.at("aggressivePositionRebalancing").get<int>();
     if (j.end() != j.find("superTrades")) k.superTrades = (mSOP)j.at("superTrades").get<int>();
     if (j.end() != j.find("tradesPerMinute")) k.tradesPerMinute = j.at("tradesPerMinute").get<double>();
-<<<<<<< HEAD
     if (j.end() != j.find("tradeRateSeconds")) k.tradeRateSeconds = max(0, j.at("tradeRateSeconds").get<int>());
-=======
-    if (j.end() != j.find("tradeRateSeconds")) k.tradeRateSeconds = j.at("tradeRateSeconds").get<int>();
     if (j.end() != j.find("ewmaPingWidth")) k.ewmaPingWidth = j.at("ewmaPingWidth").get<bool>();
->>>>>>> e9d44400
     if (j.end() != j.find("quotingEwmaProtection")) k.quotingEwmaProtection = j.at("quotingEwmaProtection").get<bool>();
     if (j.end() != j.find("quotingEwmaProtectionPeriods")) k.quotingEwmaProtectionPeriods = max(1, j.at("quotingEwmaProtectionPeriods").get<int>());
     if (j.end() != j.find("quotingStdevProtection")) k.quotingStdevProtection = (mSTDEV)j.at("quotingStdevProtection").get<int>();
