--- conflicted
+++ resolved
@@ -287,7 +287,7 @@
         } else rawQuote->isBidPong = false;
       };
       static void applyWaitingPing(mQuote *rawQuote, double buySize, double sellSize, double totalQuotePosition, double totalBasePosition, double safetyBuyPing, double safetySellPong) {
-        if ((qp.safety == mQuotingSafety::Boomerang or qp.safety == mQuotingSafety::PingPong or QP::matchPings())
+        if ((qp.safety == mQuotingSafety::PingPong or QP::matchPings())
           and !safetyBuyPing and (qp.pingAt == mPingAt::StopPings or qp.pingAt == mPingAt::BidSide or qp.pingAt == mPingAt::DepletedAskSide
             or (totalQuotePosition>buySize and (qp.pingAt == mPingAt::DepletedSide or qp.pingAt == mPingAt::DepletedBidSide))
         )) {
@@ -297,7 +297,7 @@
           rawQuote->ask.price = 0;
           rawQuote->ask.size = 0;
         }
-        if ((qp.safety == mQuotingSafety::Boomerang or qp.safety == mQuotingSafety::PingPong or QP::matchPings())
+        if ((qp.safety == mQuotingSafety::PingPong or QP::matchPings())
           and !safetySellPong and (qp.pingAt == mPingAt::StopPings or qp.pingAt == mPingAt::AskSide or qp.pingAt == mPingAt::DepletedBidSide
             or (totalBasePosition>sellSize and (qp.pingAt == mPingAt::DepletedSide or qp.pingAt == mPingAt::DepletedAskSide))
         )) {
@@ -393,7 +393,6 @@
             or rawQuote->bid.price > safetySellPong - widthPong
           )) rawQuote->bid.price = safetySellPong - widthPong;
         }
-<<<<<<< HEAD
       };
       static void applySuperTrades(mQuote *rawQuote, vector<int> *superTradesMultipliers, double widthPing, double buySize, double sellSize, double quoteAmount, double baseAmount) {
         if (qp.superTrades != mSOP::Off
@@ -405,29 +404,11 @@
           (*superTradesMultipliers)[1] = qp.superTrades == mSOP::x2Size or qp.superTrades == mSOP::x2tradesSize
             ? 2 : (qp.superTrades == mSOP::x3Size or qp.superTrades == mSOP::x3tradesSize
               ? 3 : 1);
-=======
-        if (rawQuote.ask.size and rawQuote.ask.size > totalBasePosition) {
-          rawQuote.ask.price = 0;
-          rawQuote.ask.size = 0;
-          qeAskStatus = mQuoteState::DepletedFunds;
-          FN::logWar("QE", string("SELL quote ignored: depleted ") + gw->base + " balance");
-        }
-        if ((qp.safety == qp.safety == mQuotingSafety::PingPong or QP::matchPings())
-          and !safetyBuyPing and (qp.pingAt == mPingAt::StopPings or qp.pingAt == mPingAt::BidSide or qp.pingAt == mPingAt::DepletedAskSide
-            or (totalQuotePosition>buySize and (qp.pingAt == mPingAt::DepletedSide or qp.pingAt == mPingAt::DepletedBidSide))
-        )) {
-          qeAskStatus = !safetyBuyPing
-            ? mQuoteState::WaitingPing
-            : mQuoteState::DepletedFunds;
-          rawQuote.ask.price = 0;
-          rawQuote.ask.size = 0;
->>>>>>> 4fcd8c70
         }
         if ((*superTradesMultipliers)[1] > 1) {
           if (!qp.buySizeMax) rawQuote->bid.size = fmin((*superTradesMultipliers)[1] * buySize, (quoteAmount / mgFairValue) / 2);
           if (!qp.sellSizeMax) rawQuote->ask.size = fmin((*superTradesMultipliers)[1] * sellSize, baseAmount / 2);
         }
-<<<<<<< HEAD
       };
       static void applyStdevProtection(mQuote *rawQuote) {
         if (qp.quotingStdevProtection == mSTDEV::Off or !mgStdevFV) return;
@@ -453,22 +434,6 @@
                   ? mgStdevTop : mgStdevBid )),
             rawQuote->bid.price
           );
-=======
-        if (argDebugQuotes) FN::log("DEBUG", string("QE quote¿ ") + ((json)rawQuote).dump());
-        if ((qp.safety == mQuotingSafety::PingPong or QP::matchPings())
-          and !safetySellPong and (qp.pingAt == mPingAt::StopPings or qp.pingAt == mPingAt::AskSide or qp.pingAt == mPingAt::DepletedBidSide
-            or (totalBasePosition>sellSize and (qp.pingAt == mPingAt::DepletedSide or qp.pingAt == mPingAt::DepletedAskSide))
-        )) {
-          qeBidStatus = !safetySellPong
-            ? mQuoteState::WaitingPing
-            : mQuoteState::DepletedFunds;
-          rawQuote.bid.price = 0;
-          rawQuote.bid.size = 0;
-        }
-        if (rawQuote.bid.price) {
-          rawQuote.bid.price = FN::roundSide(rawQuote.bid.price, gw->minTick, mSide::Bid);
-          rawQuote.bid.price = fmax(0, rawQuote.bid.price);
->>>>>>> 4fcd8c70
         }
       };
       static void applyEwmaProtection(mQuote *rawQuote) {
