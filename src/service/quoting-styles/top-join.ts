/// <reference path="../../common/models.ts" />

import StyleHelpers = require("./helpers");
import Models = require("../../common/models");

export class TopOfTheMarketQuoteStyle implements StyleHelpers.QuoteStyle {
    Mode = Models.QuotingMode.Top;

    GenerateQuote = (market: Models.Market, fv: Models.FairValue, params: Models.QuotingParameters) : StyleHelpers.GeneratedQuote => {
        return computeTopJoinQuote(market, fv, params);
    };
}

export class InverseTopOfTheMarketQuoteStyle implements StyleHelpers.QuoteStyle {
    Mode = Models.QuotingMode.InverseTop;

    GenerateQuote = (market: Models.Market, fv: Models.FairValue, params: Models.QuotingParameters) : StyleHelpers.GeneratedQuote => {
        return computeInverseJoinQuote(market, fv, params);
    };
}

export class InverseJoinQuoteStyle implements StyleHelpers.QuoteStyle {
    Mode = Models.QuotingMode.InverseJoin;

    GenerateQuote = (market: Models.Market, fv: Models.FairValue, params: Models.QuotingParameters) : StyleHelpers.GeneratedQuote => {
        return computeInverseJoinQuote(market, fv, params);
    };
}

export class PingPongQuoteStyle implements StyleHelpers.QuoteStyle {
    Mode = Models.QuotingMode.PingPong;

    GenerateQuote = (market: Models.Market, fv: Models.FairValue, params: Models.QuotingParameters) : StyleHelpers.GeneratedQuote => {
        return computePingPongQuote(market, fv, params);
    };
}

export class JoinQuoteStyle implements StyleHelpers.QuoteStyle {
    Mode = Models.QuotingMode.Join;

    GenerateQuote = (market: Models.Market, fv: Models.FairValue, params: Models.QuotingParameters) : StyleHelpers.GeneratedQuote => {
        return computeTopJoinQuote(market, fv, params);
    };
}

function getQuoteAtTopOfMarket(filteredMkt: Models.Market, params: Models.QuotingParameters): StyleHelpers.GeneratedQuote {
    var topBid = (filteredMkt.bids[0].size > params.stepOverSize ? filteredMkt.bids[0] : filteredMkt.bids[1]);
    if (typeof topBid === "undefined") topBid = filteredMkt.bids[0]; // only guaranteed top level exists
    var bidPx = topBid.price;

    var topAsk = (filteredMkt.asks[0].size > params.stepOverSize ? filteredMkt.asks[0] : filteredMkt.asks[1]);
    if (typeof topAsk === "undefined") topAsk = filteredMkt.asks[0];
    var askPx = topAsk.price;

    return new StyleHelpers.GeneratedQuote(bidPx, topBid.size, askPx, topAsk.size);
}

function computeTopJoinQuote(filteredMkt: Models.Market, fv: Models.FairValue, params: Models.QuotingParameters) {
    var genQt = getQuoteAtTopOfMarket(filteredMkt, params);

    if (params.mode === Models.QuotingMode.Top && genQt.bidSz > .2) {
        genQt.bidPx += .01;
    }

    var minBid = fv.price - params.width / 2.0;
    genQt.bidPx = Math.min(minBid, genQt.bidPx);

    if (params.mode === Models.QuotingMode.Top && genQt.askSz > .2) {
        genQt.askPx -= .01;
    }

    var minAsk = fv.price + params.width / 2.0;
    genQt.askPx = Math.max(minAsk, genQt.askPx);

    genQt.bidSz = params.size;
    genQt.askSz = params.size;

    return genQt;
}

function computeInverseJoinQuote(filteredMkt: Models.Market, fv: Models.FairValue, params: Models.QuotingParameters) {
    var genQt = getQuoteAtTopOfMarket(filteredMkt, params);

    var mktWidth = Math.abs(genQt.askPx - genQt.bidPx);
    if (mktWidth > params.width) {
        genQt.askPx += params.width;
        genQt.bidPx -= params.width;
    }

    if (params.mode === Models.QuotingMode.InverseTop) {
        if (genQt.bidSz > .2) genQt.bidPx += .01;
        if (genQt.askSz > .2) genQt.askPx -= .01;
    }

    if (mktWidth < (2.0 * params.width / 3.0)) {
        genQt.askPx += params.width / 4.0;
        genQt.bidPx -= params.width / 4.0;
    }

    genQt.bidSz = params.size;
    genQt.askSz = params.size;

    return genQt;
}

<<<<<<< HEAD
=======
//computePingPongQuote is same as computeTopJoinQuote but need to use params.mode === Models.QuotingMode.PingPong 
>>>>>>> 0e20c3ad
function computePingPongQuote(filteredMkt: Models.Market, fv: Models.FairValue, params: Models.QuotingParameters) {
    var genQt = getQuoteAtTopOfMarket(filteredMkt, params);

    if (params.mode === Models.QuotingMode.PingPong && genQt.bidSz > .2) {
        genQt.bidPx += .01;
    }

    var minBid = fv.price - params.width / 2.0;
    genQt.bidPx = Math.min(minBid, genQt.bidPx);

    if (params.mode === Models.QuotingMode.PingPong && genQt.askSz > .2) {
        genQt.askPx -= .01;
    }

    var minAsk = fv.price + params.width / 2.0;
    genQt.askPx = Math.max(minAsk, genQt.askPx);

    genQt.bidSz = params.size;
    genQt.askSz = params.size;

    return genQt;
}<|MERGE_RESOLUTION|>--- conflicted
+++ resolved
@@ -103,10 +103,7 @@
     return genQt;
 }
 
-<<<<<<< HEAD
-=======
-//computePingPongQuote is same as computeTopJoinQuote but need to use params.mode === Models.QuotingMode.PingPong 
->>>>>>> 0e20c3ad
+//computePingPongQuote is same as computeTopJoinQuote but need to use params.mode === Models.QuotingMode.PingPong
 function computePingPongQuote(filteredMkt: Models.Market, fv: Models.FairValue, params: Models.QuotingParameters) {
     var genQt = getQuoteAtTopOfMarket(filteredMkt, params);
 
