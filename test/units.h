#ifndef K_UNITS_H_
#define K_UNITS_H_

namespace ₿ {
  SCENARIO("general") {
    GIVEN("Connectivity") {
      Connectivity on, off;
      WHEN("assigned") {
        REQUIRE_NOTHROW(on  = Connectivity::Connected);
        REQUIRE_NOTHROW(off = Connectivity::Disconnected);
        THEN("values") {
          REQUIRE_FALSE(!(bool)on);
          REQUIRE(!(bool)off);
          THEN("combined") {
            REQUIRE(      ((bool)on  and (bool)on));
            REQUIRE_FALSE(((bool)on  and (bool)off));
            REQUIRE_FALSE(((bool)off and (bool)on));
            REQUIRE_FALSE(((bool)off and (bool)off));
          }
        }
      }
    }
  }

  SCENARIO("BTC/EUR") {
    Print::display = nullptr;
    GIVEN("mLevel") {
      mLevel level;
      WHEN("defaults") {
        REQUIRE_NOTHROW(level = {});
        THEN("empty") {
          REQUIRE((!level.size or !level.price));
        }
      }
      WHEN("assigned") {
        REQUIRE_NOTHROW(level = {
          1234.56,
          0.12345678
        });
        THEN("values") {
          REQUIRE(level.price == 1234.56);
          REQUIRE(level.size == 0.12345678);
        }
        THEN("not empty") {
          REQUIRE_FALSE((!level.size or !level.price));
        }
        THEN("to json") {
          REQUIRE(((json)level).dump() == "{"
            "\"price\":1234.56,"
            "\"size\":0.12345678"
          "}");
        }
        WHEN("clear") {
          REQUIRE_NOTHROW(level.price = level.size = 0);
          THEN("values") {
            REQUIRE_FALSE(level.price);
            REQUIRE_FALSE(level.size);
          }
          THEN("empty") {
            REQUIRE((!level.size or !level.price));
          }
          THEN("to json") {
            REQUIRE(((json)level).dump() == "{\"price\":0.0}");
          }
        }
      }
    }
    GIVEN("mLevels") {
      mLevels levels;
      WHEN("defaults") {
        REQUIRE_NOTHROW(levels = mLevels());
        THEN("empty") {
          REQUIRE((levels.bids.empty() or levels.asks.empty()));
        }
      }
      WHEN("assigned") {
        REQUIRE_NOTHROW(levels = {
          { {1234.56, 0.12345678} },
          { {1234.57, 0.12345679} }
        });
        THEN("values") {
          REQUIRE(levels.asks.cbegin()->price - levels.bids.cbegin()->price == Approx(0.01));
        }
        THEN("not empty") {
          REQUIRE_FALSE((levels.bids.empty() or levels.asks.empty()));
        }
        THEN("to json") {
          REQUIRE(((json)levels).dump() == "{"
            "\"asks\":[{\"price\":1234.57,\"size\":0.12345679}],"
            "\"bids\":[{\"price\":1234.56,\"size\":0.12345678}]"
          "}");
        }
        WHEN("clear") {
          REQUIRE_NOTHROW(levels.bids.clear());
          REQUIRE_NOTHROW(levels.asks.clear());
          THEN("empty") {
            REQUIRE((levels.bids.empty() or levels.asks.empty()));
          }
          THEN("to json") {
            REQUIRE(((json)levels).dump() == "{"
              "\"asks\":[],"
              "\"bids\":[]"
            "}");
          }
        }
      }
    }
    GIVEN("mMarketLevels") {
      KryptoNinja K;
      K.gateway = Gw::new_Gw("NULL");
      K.gateway->minTick = 0.01;
      K.gateway->minSize = 0.001;
      mOrders orders(K);
      mQuotingParams qp(K);
      mMarketLevels levels(K, qp, orders);
      WHEN("defaults") {
        THEN("fair value") {
          REQUIRE_FALSE(levels.fairValue);
          REQUIRE_NOTHROW(levels.stats.fairPrice.read = [&]() {
            REQUIRE(levels.stats.fairPrice.blob().dump() == "{\"price\":0.0}");
          });
          REQUIRE_FALSE(levels.ready());
          REQUIRE_FALSE(levels.fairValue);
        }
      }
      WHEN("assigned") {
        REQUIRE_NOTHROW(levels.diff.read = [&]() {
          FAIL("diff.broadcast() before diff.hello()");
        });
        REQUIRE_NOTHROW(levels.stats.fairPrice.read = [&]() {
          REQUIRE(levels.stats.fairPrice.blob().dump() == "{\"price\":1234.55}");
        });
        REQUIRE_NOTHROW(qp.fvModel = mFairValueModel::BBO);
        vector<RandId> randIds;
        REQUIRE_NOTHROW(randIds.push_back(Random::uuid36Id()));
        REQUIRE_NOTHROW(orders.upsert({Side::Bid, 1234.52, 0.34567890, Tstamp, false, randIds.back()}));
        REQUIRE_NOTHROW(orders.upsert({(Side)0, 0, 0, Tstamp, false, randIds.back(), "", Status::Working, 0}));
        REQUIRE_NOTHROW(randIds.push_back(Random::uuid36Id()));
        REQUIRE_NOTHROW(orders.upsert({Side::Bid, 1234.52, 0.23456789, Tstamp, false, randIds.back()}));
        REQUIRE_NOTHROW(orders.upsert({(Side)0, 0, 0, Tstamp, false, randIds.back(), "", Status::Working, 0}));
        REQUIRE_NOTHROW(randIds.push_back(Random::uuid36Id()));
        REQUIRE_NOTHROW(orders.upsert({Side::Bid, 1234.55, 0.01234567, Tstamp, false, randIds.back()}));
        REQUIRE_NOTHROW(orders.upsert({(Side)0, 0, 0, Tstamp, false, randIds.back(), "", Status::Working, 0}));
        REQUIRE_NOTHROW(randIds.push_back(Random::uuid36Id()));
        REQUIRE_NOTHROW(orders.upsert({Side::Ask, 1234.69, 0.01234568, Tstamp, false, randIds.back()}));
        REQUIRE_NOTHROW(orders.upsert({(Side)0, 0, 0, Tstamp, false, randIds.back(), "", Status::Working, 0}));
        REQUIRE_NOTHROW(levels.read_from_gw({
          { {1234.50, 0.12345678}, {1234.55, 0.01234567} },
          { {1234.60, 1.23456789}, {1234.69, 0.11234569} }
        }));
        THEN("filters") {
          REQUIRE(levels.bids.size() == 1);
          REQUIRE(levels.bids[0].price == 1234.50);
          REQUIRE(levels.bids[0].size  == 0.12345678);
          REQUIRE(levels.asks.size() == 2);
          REQUIRE(levels.asks[0].price == 1234.60);
          REQUIRE(levels.asks[0].size  == 1.23456789);
          REQUIRE(levels.asks[1].price == 1234.69);
          REQUIRE(levels.asks[1].size  == 0.10000001);
          REQUIRE(levels.unfiltered.bids.size() == 2);
          REQUIRE(levels.unfiltered.bids[0].price == 1234.50);
          REQUIRE(levels.unfiltered.bids[0].size  == 0.12345678);
          REQUIRE(levels.unfiltered.bids[1].price == 1234.55);
          REQUIRE(levels.unfiltered.bids[1].size  == 0.01234567);
          REQUIRE(levels.unfiltered.asks.size() == 2);
          REQUIRE(levels.unfiltered.asks[0].price == 1234.60);
          REQUIRE(levels.unfiltered.asks[0].size  == 1.23456789);
          REQUIRE(levels.unfiltered.asks[1].price == 1234.69);
          REQUIRE(levels.unfiltered.asks[1].size  == 0.11234569);
        }
        THEN("fair value") {
          REQUIRE_NOTHROW(levels.stats.fairPrice.read = []() {
            FAIL("broadcast() while filtering");
          });
          REQUIRE(levels.ready());
          REQUIRE(levels.fairValue == 1234.55);
        }
        THEN("fair value weight") {
          REQUIRE_NOTHROW(qp.fvModel = mFairValueModel::wBBO);
          REQUIRE_NOTHROW(levels.stats.fairPrice.read = [&]() {
            FAIL("broadcast() while filtering");
          });
          REQUIRE(levels.ready());
          REQUIRE(levels.fairValue == 1234.59);
        }
        THEN("fair value reversed weight") {
          REQUIRE_NOTHROW(qp.fvModel = mFairValueModel::rwBBO);
          REQUIRE_NOTHROW(levels.stats.fairPrice.read = [&]() {
            FAIL("broadcast() while filtering");
          });
          REQUIRE(levels.ready());
          REQUIRE(levels.fairValue == 1234.51);
        }
        WHEN("diff") {
          REQUIRE(levels.diff.empty());
          REQUIRE(levels.diff.hello().dump() == "[{"
            "\"asks\":[{\"price\":1234.6,\"size\":1.23456789},{\"price\":1234.69,\"size\":0.11234569}],"
            "\"bids\":[{\"price\":1234.5,\"size\":0.12345678},{\"price\":1234.55,\"size\":0.01234567}]"
          "}]");
          REQUIRE_FALSE(levels.diff.empty());
          THEN("broadcast") {
            REQUIRE_NOTHROW(qp.delayUI = 0);
            this_thread::sleep_for(chrono::milliseconds(370));
            REQUIRE_NOTHROW(levels.diff.read = [&]() {
              REQUIRE(levels.diff.blob().dump() == "{"
                "\"asks\":[{\"price\":1234.69,\"size\":0.11234566}],"
                "\"bids\":[{\"price\":1234.5},{\"price\":1234.4,\"size\":0.12345678}],"
                "\"diff\":true"
              "}");
            });
            REQUIRE_NOTHROW(levels.stats.fairPrice.read = [&]() {
              REQUIRE(levels.stats.fairPrice.blob().dump() == "{\"price\":1234.5}");
            });
            REQUIRE_NOTHROW(levels.read_from_gw({
              { {1234.40, 0.12345678}, {1234.55, 0.01234567} },
              { {1234.60, 1.23456789}, {1234.69, 0.11234566} }
              }));
            REQUIRE(levels.diff.hello().dump() == "[{"
              "\"asks\":[{\"price\":1234.6,\"size\":1.23456789},{\"price\":1234.69,\"size\":0.11234566}],"
              "\"bids\":[{\"price\":1234.4,\"size\":0.12345678},{\"price\":1234.55,\"size\":0.01234567}]"
            "}]");
          }
        }
      }
    }

    GIVEN("mRecentTrades") {
      KryptoNinja K;
      K.gateway = Gw::new_Gw("NULL");
      K.gateway->minTick = 0.01;
      K.gateway->minSize = 0.001;
      mQuotingParams qp(K);
      mRecentTrades recentTrades(qp);
      WHEN("defaults") {
        THEN("empty") {
          REQUIRE_FALSE(recentTrades.lastBuyPrice);
          REQUIRE_FALSE(recentTrades.lastSellPrice);
          REQUIRE_FALSE(recentTrades.buys.size());
          REQUIRE_FALSE(recentTrades.sells.size());
          REQUIRE_FALSE(recentTrades.sumBuys);
          REQUIRE_FALSE(recentTrades.sumSells);
        }
      }
      WHEN("assigned") {
        mLastOrder order = {};
        REQUIRE_NOTHROW(order.price = 1234.57);
        REQUIRE_NOTHROW(order.tradeQuantity = 0.01234566);
        REQUIRE_NOTHROW(order.side = Side::Ask);
        REQUIRE_NOTHROW(recentTrades.insert(order));
        REQUIRE_NOTHROW(order.price = 1234.58);
        REQUIRE_NOTHROW(order.tradeQuantity = 0.01234567);
        REQUIRE_NOTHROW(recentTrades.insert(order));
        REQUIRE_NOTHROW(order.price = 1234.56);
        REQUIRE_NOTHROW(order.tradeQuantity = 0.12345678);
        REQUIRE_NOTHROW(order.side = Side::Bid);
        REQUIRE_NOTHROW(recentTrades.insert(order));
        REQUIRE_NOTHROW(order.price = 1234.50);
        REQUIRE_NOTHROW(order.tradeQuantity = 0.12345679);
        REQUIRE_NOTHROW(recentTrades.insert(order));
        REQUIRE_NOTHROW(order.price = 1234.60);
        REQUIRE_NOTHROW(order.tradeQuantity = 0.12345678);
        REQUIRE_NOTHROW(order.side = Side::Ask);
        REQUIRE_NOTHROW(recentTrades.insert(order));
        THEN("values") {
          REQUIRE(recentTrades.lastBuyPrice == 1234.50);
          REQUIRE(recentTrades.lastSellPrice == 1234.60);
          REQUIRE(recentTrades.buys.size() == 2);
          REQUIRE(recentTrades.sells.size() == 3);
          REQUIRE_FALSE(recentTrades.sumBuys);
          REQUIRE_FALSE(recentTrades.sumSells);
          WHEN("reset") {
            THEN("skip") {
              REQUIRE_NOTHROW(recentTrades.expire());
              REQUIRE(recentTrades.lastBuyPrice == 1234.50);
              REQUIRE(recentTrades.lastSellPrice == 1234.60);
              REQUIRE(recentTrades.buys.size() == 1);
              REQUIRE_FALSE(recentTrades.sells.size());
              REQUIRE(recentTrades.sumBuys == 0.09876546);
              REQUIRE_FALSE(recentTrades.sumSells);
            }
            THEN("expired") {
              this_thread::sleep_for(chrono::milliseconds(1001));
              REQUIRE_NOTHROW(qp.tradeRateSeconds = 1);
              REQUIRE_NOTHROW(recentTrades.expire());
              REQUIRE(recentTrades.lastBuyPrice == 1234.50);
              REQUIRE(recentTrades.lastSellPrice == 1234.60);
              REQUIRE_FALSE(recentTrades.buys.size());
              REQUIRE_FALSE(recentTrades.sells.size());
              REQUIRE_FALSE(recentTrades.sumBuys);
              REQUIRE_FALSE(recentTrades.sumSells);
            }
          }
        }
      }
    }

    GIVEN("mEwma") {
      KryptoNinja K;
      K.gateway = Gw::new_Gw("NULL");
      K.gateway->minTick = 0.01;
      K.gateway->minSize = 0.001;
      mQuotingParams qp(K);
      Price fairValue = 0;
      mEwma ewma(K, fairValue, qp);
      WHEN("defaults") {
        REQUIRE_FALSE(ewma.mgEwmaM);
      }
      WHEN("assigned") {
        vector<Price> fairHistory = { 268.05, 258.73, 239.82, 250.21, 224.49, 242.53, 248.25, 270.58, 252.77, 273.55,
                                      255.90, 226.10, 225.00, 263.12, 218.36, 254.73, 218.65, 252.40, 296.10, 222.20 };
        REQUIRE_NOTHROW(ewma.fairValue96h.Backup::push = ewma.Backup::push = [&]() {
          INFO("push()");
        });
        for (const Price &it : fairHistory) {
          REQUIRE_NOTHROW(fairValue = it);
          REQUIRE_NOTHROW(ewma.timer_60s(0));
        };
        REQUIRE_NOTHROW(qp.mediumEwmaPeriods = 20);
        REQUIRE_NOTHROW(qp._diffEwma |= true << 0);
        REQUIRE_NOTHROW(qp._diffEwma |= true << 1);
        REQUIRE_NOTHROW(qp._diffEwma |= true << 2);
        REQUIRE_NOTHROW(qp._diffEwma |= true << 3);
        REQUIRE_NOTHROW(qp._diffEwma |= true << 4);
        REQUIRE_NOTHROW(qp._diffEwma |= true << 5);
        REQUIRE_NOTHROW(K.clicked(&qp));
        THEN("values") {
          REQUIRE(ewma.mgEwmaVL == Approx(266.1426832796));
          REQUIRE(ewma.mgEwmaL == Approx(264.4045182289));
          REQUIRE(ewma.mgEwmaM == Approx(249.885114711));
          REQUIRE(ewma.mgEwmaS == Approx(256.7706209412));
          REQUIRE(ewma.mgEwmaXS == Approx(247.5567169778));
          REQUIRE(ewma.mgEwmaU == Approx(245.5969655991));
          REQUIRE(ewma.lifetime() == 24000000);
          THEN("to json") {
            REQUIRE(((json)ewma).dump() == "{"
              "\"ewmaExtraShort\":247.55671697778087,"
              "\"ewmaLong\":264.40451822891674,"
              "\"ewmaMedium\":249.88511471099878,"
              "\"ewmaQuote\":264.40451822891674,"
              "\"ewmaShort\":256.7706209412057,"
              "\"ewmaTrendDiff\":-0.7916373276580089,"
              "\"ewmaUltraShort\":245.59696559906004,"
              "\"ewmaVeryLong\":266.142683279562,"
              "\"ewmaWidth\":0.0"
            "}");
          }
        }
      }
    }

    GIVEN("mBroker") {
      KryptoNinja K;
      K.gateway = Gw::new_Gw("NULL");
      K.gateway->minTick = 0.01;
      mButtons button(K);
      mOrders orders(K);
      mQuotingParams qp(K);
      mMarketLevels levels(K, qp, orders);
      levels.fairValue = 500;
      mWalletPosition wallet(K, qp, orders, button, levels);
      wallet.base = {"BTC", 1, 0};
      wallet.quote = {"EUR", 1000, 0};
      mBroker broker(K, qp, orders, button, levels, wallet);
      WHEN("assigned") {
        vector<RandId> randIds;
        const Clock time = Tstamp;
        REQUIRE_NOTHROW(randIds.push_back(Random::uuid36Id()));
        REQUIRE_NOTHROW(orders.upsert({Side::Bid, 1234.50, 0.12345678, time-69, false, randIds.back()}));
        REQUIRE_NOTHROW(orders.upsert({(Side)0, 0, 0, time, false, randIds.back(), "", Status::Working, 0}));
        REQUIRE_NOTHROW(randIds.push_back(Random::uuid36Id()));
        REQUIRE_NOTHROW(orders.upsert({Side::Bid, 1234.51, 0.12345679, time-69, false, randIds.back()}));
        REQUIRE_NOTHROW(orders.upsert({(Side)0, 0, 0, time, false, randIds.back(), "", Status::Working, 0}));
        REQUIRE_NOTHROW(randIds.push_back(Random::uuid36Id()));
        REQUIRE_NOTHROW(orders.upsert({Side::Bid, 1234.52, 0.12345680, time-69, false, randIds.back()}));
        REQUIRE_NOTHROW(orders.upsert({(Side)0, 0, 0, time, false, randIds.back(), "", Status::Working, 0}));
        REQUIRE_NOTHROW(randIds.push_back(Random::uuid36Id()));
        REQUIRE_NOTHROW(orders.upsert({Side::Ask, 1234.50, 0.12345678, time-69, false, randIds.back()}));
        REQUIRE_NOTHROW(orders.upsert({(Side)0, 0, 0, time, false, randIds.back(), "", Status::Working, 0}));
        REQUIRE_NOTHROW(randIds.push_back(Random::uuid36Id()));
        REQUIRE_NOTHROW(orders.upsert({Side::Ask, 1234.51, 0.12345679, time-69, false, randIds.back()}));
        REQUIRE_NOTHROW(orders.upsert({(Side)0, 0, 0, time, false, randIds.back(), "", Status::Working, 0}));
        REQUIRE_NOTHROW(randIds.push_back(Random::uuid36Id()));
        REQUIRE_NOTHROW(orders.upsert({Side::Ask, 1234.52, 0.12345680, time, false, randIds.back()}));
        THEN("held amount") {
          REQUIRE_NOTHROW(wallet.profits.Backup::push = [&]() {
            INFO("push()");
          });
          bool askForFees = false;
          mLastOrder order = {};
          REQUIRE_NOTHROW(order.price = 1);
          REQUIRE_NOTHROW(order.side = Side::Ask);
          REQUIRE_NOTHROW(wallet.calcFundsAfterOrder(order, &askForFees));
          REQUIRE_NOTHROW(order.side = Side::Bid);
          REQUIRE_NOTHROW(wallet.calcFundsAfterOrder(order, &askForFees));
          REQUIRE(wallet.base.held == 0.37037037);
          REQUIRE(wallet.quote.held == Approx(457.22592546));
        }
        THEN("to json") {
          REQUIRE(string::npos == orders.blob().dump().find("\"status\":0"));
          REQUIRE(string::npos == orders.blob().dump().find("\"status\":2"));
          REQUIRE(string::npos != orders.blob().dump().find("{\"disablePostOnly\":false,\"exchangeId\":\"\",\"isPong\":false,\"latency\":69,\"orderId\":\"" + randIds[0] + "\",\"price\":1234.5,\"quantity\":0.12345678,\"side\":0,\"status\":1,\"time\":" + to_string(time) + ",\"timeInForce\":0,\"type\":0}"));
          REQUIRE(string::npos != orders.blob().dump().find("{\"disablePostOnly\":false,\"exchangeId\":\"\",\"isPong\":false,\"latency\":69,\"orderId\":\"" + randIds[1] + "\",\"price\":1234.51,\"quantity\":0.12345679,\"side\":0,\"status\":1,\"time\":" + to_string(time) + ",\"timeInForce\":0,\"type\":0}"));
          REQUIRE(string::npos != orders.blob().dump().find("{\"disablePostOnly\":false,\"exchangeId\":\"\",\"isPong\":false,\"latency\":69,\"orderId\":\"" + randIds[2] + "\",\"price\":1234.52,\"quantity\":0.1234568,\"side\":0,\"status\":1,\"time\":" + to_string(time) + ",\"timeInForce\":0,\"type\":0}"));
          REQUIRE(string::npos != orders.blob().dump().find("{\"disablePostOnly\":false,\"exchangeId\":\"\",\"isPong\":false,\"latency\":69,\"orderId\":\"" + randIds[3] + "\",\"price\":1234.5,\"quantity\":0.12345678,\"side\":1,\"status\":1,\"time\":" + to_string(time) + ",\"timeInForce\":0,\"type\":0}"));
          REQUIRE(string::npos != orders.blob().dump().find("{\"disablePostOnly\":false,\"exchangeId\":\"\",\"isPong\":false,\"latency\":69,\"orderId\":\"" + randIds[4] + "\",\"price\":1234.51,\"quantity\":0.12345679,\"side\":1,\"status\":1,\"time\":" + to_string(time) + ",\"timeInForce\":0,\"type\":0}"));
        }
      }
    }
  }

  SCENARIO("bugs") {
<<<<<<< HEAD
    GIVEN("#909 cumulated cross pongs") {
=======
    GIVEN("#909 Corrupt Tradehistory Found (cumulated cross pongs)") {
>>>>>>> 543c4189
      KryptoNinja K;
      K.gateway = Gw::new_Gw("NULL");
      K.gateway->minTick = 0.01;
      K.gateway->report({}, true);
      mQuotingParams q(K);
      q.from_json(R"({"aggressivePositionRebalancing":1,"aprMultiplier":3.0,"audio":false,"autoPositionMode":0,"bestWidth":true,"bestWidthSize":0.0,"bullets":2,"buySize":0.02,"buySizeMax":false,"buySizePercentage":1.0,"cancelOrdersAuto":false,"cleanPongsAuto":0.0,"delayUI":3,"ewmaSensiblityPercentage":0.5,"extraShortEwmaPeriods":12,"fvModel":0,"localBalance":true,"longEwmaPeriods":200,"mediumEwmaPeriods":100,"mode":0,"percentageValues":true,"pingAt":0,"pongAt":1,"positionDivergence":0.9,"positionDivergenceMin":0.4,"positionDivergenceMode":0,"positionDivergencePercentage":50.0,"positionDivergencePercentageMin":10.0,"profitHourInterval":72.0,"protectionEwmaPeriods":5,"protectionEwmaQuotePrice":false,"protectionEwmaWidthPing":false,"quotingEwmaTrendProtection":false,"quotingEwmaTrendThreshold":2.0,"quotingStdevBollingerBands":false,"quotingStdevProtection":0,"quotingStdevProtectionFactor":1.0,"quotingStdevProtectionPeriods":1200,"range":0.5,"rangePercentage":5.0,"safety":3,"sellSize":0.01,"sellSizeMax":false,"sellSizePercentage":1.0,"shortEwmaPeriods":50,"sopSizeMultiplier":2.0,"sopTradesMultiplier":2.0,"sopWidthMultiplier":2.0,"superTrades":0,"targetBasePosition":1.0,"targetBasePositionPercentage":50.0,"tradeRateSeconds":3,"tradesPerMinute":0.9,"ultraShortEwmaPeriods":3,"veryLongEwmaPeriods":400,"widthPercentage":false,"widthPing":0.01,"widthPingPercentage":0.25,"widthPong":0.01,"widthPongPercentage":0.25})"_json);
      mButtons b(K);
      mTradesHistory trades(K, q, b);
<<<<<<< HEAD

=======
>>>>>>> 543c4189
      auto parseTrade = [](string line)->mLastOrder {
        stringstream ss(line);
        string _, pingpong, side;
        mLastOrder order;
        ss >> _ >> _ >> _ >> _ >> pingpong >> _ >> side >> order.tradeQuantity >> _ >> _ >> _ >> order.price;
        order.side = (side == "BUY" ? Side::Bid : Side::Ask);
        order.isPong = (pingpong == "PONG");
        return order;
      };
<<<<<<< HEAD
      
      std::vector<mLastOrder> orders({
=======
      vector<mLastOrder> orders({
>>>>>>> 543c4189
          parseTrade("03/30 07:10:34.800532 GW COINBASE PING TRADE BUY  0.03538069 ETH at price 141.31 USD (value 4.99 USD)."),
          parseTrade("03/30 07:12:10.769009 GW COINBASE PONG TRADE SELL 0.03241380 ETH at price 141.40 USD (value 4.58 USD)."),
          parseTrade("03/30 07:12:10.786990 GW COINBASE PONG TRADE SELL 0.00295204 ETH at price 141.40 USD (value 0.41 USD)."),
          parseTrade("03/30 07:25:49.333540 GW COINBASE PING TRADE BUY  0.03528853 ETH at price 141.60 USD (value 4.99 USD)."),
          parseTrade("03/30 07:25:50.787607 GW COINBASE PONG TRADE SELL 0.03528853 ETH at price 141.66 USD (value 4.99 USD)."),
          parseTrade("03/30 07:38:07.369008 GW COINBASE PING TRADE BUY  0.03528867 ETH at price 141.66 USD (value 4.99 USD)."),
          parseTrade("03/30 07:38:34.268582 GW COINBASE PONG TRADE SELL 0.03529119 ETH at price 141.68 USD (value 5.00 USD)."),
          parseTrade("03/30 07:43:02.229028 GW COINBASE PING TRADE BUY  0.03528870 ETH at price 141.63 USD (value 4.99 USD)."),
          parseTrade("03/30 07:45:22.735730 GW COINBASE PING TRADE SELL 0.03530102 ETH at price 141.55 USD (value 4.99 USD)."),
          parseTrade("03/30 08:14:52.978466 GW COINBASE PING TRADE BUY  0.03512242 ETH at price 142.28 USD (value 4.99 USD)."),
          parseTrade("03/30 08:15:13.002363 GW COINBASE PING TRADE BUY  0.03515685 ETH at price 142.22 USD (value 5.00 USD).")
      });
<<<<<<< HEAD

=======
>>>>>>> 543c4189
      Amount expectedBaseDelta = 0;
      Amount expectedQuoteDelta = 0;
      Amount baseSign;
      Clock lastTime = Tstamp;
      for (mLastOrder const & order : orders) {
        baseSign = (order.side == Side::Bid) ? 1 : -1;
        expectedBaseDelta += baseSign * order.tradeQuantity;
        expectedQuoteDelta -= baseSign * order.tradeQuantity * order.price;
        Clock time;
        while ((time = Tstamp) == lastTime);
        trades.insert(order);
        lastTime = time;
<<<<<<< HEAD

=======
>>>>>>> 543c4189
        Amount actualBaseDelta = 0;
        Amount actualQuoteDelta = 0;
        Amount expectedDiff = 0;
        Amount actualDiff = 0;
<<<<<<< HEAD

=======
>>>>>>> 543c4189
        for (mOrderFilled const & trade : trades) {
          baseSign = (trade.side == Side::Bid) ? 1 : -1;
          actualBaseDelta += baseSign * (trade.quantity - trade.Kqty);
          Amount diff = baseSign * (trade.Kvalue - trade.value);
          actualQuoteDelta += diff;
          if (trade.Kdiff) {
            actualDiff += diff;
            expectedDiff += trade.Kdiff;
          }
        }
<<<<<<< HEAD

=======
>>>>>>> 543c4189
        REQUIRE(abs(actualBaseDelta - expectedBaseDelta) < 0.000000000001);
        REQUIRE(abs(actualQuoteDelta - expectedQuoteDelta) < 0.000000000001);
        REQUIRE(abs(actualDiff - expectedDiff) < 0.000000000001);
      }
    }
  }
}

#endif<|MERGE_RESOLUTION|>--- conflicted
+++ resolved
@@ -409,11 +409,7 @@
   }
 
   SCENARIO("bugs") {
-<<<<<<< HEAD
-    GIVEN("#909 cumulated cross pongs") {
-=======
     GIVEN("#909 Corrupt Tradehistory Found (cumulated cross pongs)") {
->>>>>>> 543c4189
       KryptoNinja K;
       K.gateway = Gw::new_Gw("NULL");
       K.gateway->minTick = 0.01;
@@ -422,10 +418,6 @@
       q.from_json(R"({"aggressivePositionRebalancing":1,"aprMultiplier":3.0,"audio":false,"autoPositionMode":0,"bestWidth":true,"bestWidthSize":0.0,"bullets":2,"buySize":0.02,"buySizeMax":false,"buySizePercentage":1.0,"cancelOrdersAuto":false,"cleanPongsAuto":0.0,"delayUI":3,"ewmaSensiblityPercentage":0.5,"extraShortEwmaPeriods":12,"fvModel":0,"localBalance":true,"longEwmaPeriods":200,"mediumEwmaPeriods":100,"mode":0,"percentageValues":true,"pingAt":0,"pongAt":1,"positionDivergence":0.9,"positionDivergenceMin":0.4,"positionDivergenceMode":0,"positionDivergencePercentage":50.0,"positionDivergencePercentageMin":10.0,"profitHourInterval":72.0,"protectionEwmaPeriods":5,"protectionEwmaQuotePrice":false,"protectionEwmaWidthPing":false,"quotingEwmaTrendProtection":false,"quotingEwmaTrendThreshold":2.0,"quotingStdevBollingerBands":false,"quotingStdevProtection":0,"quotingStdevProtectionFactor":1.0,"quotingStdevProtectionPeriods":1200,"range":0.5,"rangePercentage":5.0,"safety":3,"sellSize":0.01,"sellSizeMax":false,"sellSizePercentage":1.0,"shortEwmaPeriods":50,"sopSizeMultiplier":2.0,"sopTradesMultiplier":2.0,"sopWidthMultiplier":2.0,"superTrades":0,"targetBasePosition":1.0,"targetBasePositionPercentage":50.0,"tradeRateSeconds":3,"tradesPerMinute":0.9,"ultraShortEwmaPeriods":3,"veryLongEwmaPeriods":400,"widthPercentage":false,"widthPing":0.01,"widthPingPercentage":0.25,"widthPong":0.01,"widthPongPercentage":0.25})"_json);
       mButtons b(K);
       mTradesHistory trades(K, q, b);
-<<<<<<< HEAD
-
-=======
->>>>>>> 543c4189
       auto parseTrade = [](string line)->mLastOrder {
         stringstream ss(line);
         string _, pingpong, side;
@@ -435,12 +427,7 @@
         order.isPong = (pingpong == "PONG");
         return order;
       };
-<<<<<<< HEAD
-      
-      std::vector<mLastOrder> orders({
-=======
       vector<mLastOrder> orders({
->>>>>>> 543c4189
           parseTrade("03/30 07:10:34.800532 GW COINBASE PING TRADE BUY  0.03538069 ETH at price 141.31 USD (value 4.99 USD)."),
           parseTrade("03/30 07:12:10.769009 GW COINBASE PONG TRADE SELL 0.03241380 ETH at price 141.40 USD (value 4.58 USD)."),
           parseTrade("03/30 07:12:10.786990 GW COINBASE PONG TRADE SELL 0.00295204 ETH at price 141.40 USD (value 0.41 USD)."),
@@ -453,10 +440,6 @@
           parseTrade("03/30 08:14:52.978466 GW COINBASE PING TRADE BUY  0.03512242 ETH at price 142.28 USD (value 4.99 USD)."),
           parseTrade("03/30 08:15:13.002363 GW COINBASE PING TRADE BUY  0.03515685 ETH at price 142.22 USD (value 5.00 USD).")
       });
-<<<<<<< HEAD
-
-=======
->>>>>>> 543c4189
       Amount expectedBaseDelta = 0;
       Amount expectedQuoteDelta = 0;
       Amount baseSign;
@@ -469,18 +452,10 @@
         while ((time = Tstamp) == lastTime);
         trades.insert(order);
         lastTime = time;
-<<<<<<< HEAD
-
-=======
->>>>>>> 543c4189
         Amount actualBaseDelta = 0;
         Amount actualQuoteDelta = 0;
         Amount expectedDiff = 0;
         Amount actualDiff = 0;
-<<<<<<< HEAD
-
-=======
->>>>>>> 543c4189
         for (mOrderFilled const & trade : trades) {
           baseSign = (trade.side == Side::Bid) ? 1 : -1;
           actualBaseDelta += baseSign * (trade.quantity - trade.Kqty);
@@ -491,10 +466,6 @@
             expectedDiff += trade.Kdiff;
           }
         }
-<<<<<<< HEAD
-
-=======
->>>>>>> 543c4189
         REQUIRE(abs(actualBaseDelta - expectedBaseDelta) < 0.000000000001);
         REQUIRE(abs(actualQuoteDelta - expectedQuoteDelta) < 0.000000000001);
         REQUIRE(abs(actualDiff - expectedDiff) < 0.000000000001);
