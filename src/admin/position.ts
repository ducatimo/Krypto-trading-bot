--- conflicted
+++ resolved
@@ -20,11 +20,7 @@
     baseHeldPosition : number;
     quoteHeldPosition : number;
     value : number;
-<<<<<<< HEAD
-    valueFiat : number;
-=======
     quoteValue : number;
->>>>>>> 0e20c3ad
 }
 
 var PositionController = ($scope : PositionScope, $log : ng.ILogService, subscriberFactory : Shared.SubscriberFactory) => {
@@ -47,11 +43,7 @@
         $scope.baseHeldPosition = position.baseHeldAmount;
         $scope.quoteHeldPosition = position.quoteHeldAmount;
         $scope.value = position.value;
-<<<<<<< HEAD
-        $scope.valueFiat = position.valueFiat;
-=======
         $scope.quoteValue = position.quoteValue;
->>>>>>> 0e20c3ad
     };
 
     var positionSubscriber = subscriberFactory.getSubscriber($scope, Messaging.Topics.Position)
