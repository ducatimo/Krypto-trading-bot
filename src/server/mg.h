#ifndef K_MG_H_
#define K_MG_H_

namespace K {
  class MG: public Klass {
    private:
      vector<mTrade> trades;
      double mgEwmaVL = 0;
      double mgEwmaL = 0;
      double mgEwmaM = 0;
      double mgEwmaS = 0;
      vector<double> mgSMA3;
      vector<double> mgStatFV;
      vector<double> mgStatBid;
      vector<double> mgStatAsk;
      vector<double> mgStatTop;
      vector<double> mgStatMarketWidth;
      unsigned int mgT_60s = 0;
      unsigned long mgT_369ms = 0;
    public:
      mLevels levels;
      double fairValue = 0;
      double targetPosition = 0;
      double mgStdevTop = 0;
      double mgStdevTopMean = 0;
      double mgEwmaP = 0;
      double mgEwmaSMUDiff = 0;
      double mgStdevFV = 0;
      double mgStdevFVMean = 0;
      double mgStdevBid = 0;
      double mgStdevBidMean = 0;
      double mgStdevAsk = 0;
      double mgStdevAskMean = 0;
      double mgEwmaSM = 0;
      double mgEwmaSU = 0;
      double mgAvgMarketWidth = 0;
      string mgPingAt = "";
    protected:
      void load() {
        json k = ((DB*)memory)->load(uiTXT::MarketData);
        if (k.size()) {
          for (json::reverse_iterator it = k.rbegin(); it != k.rend(); ++it) {
            if (it->value("time", (unsigned long)0)+qp->quotingStdevProtectionPeriods*1e+3<FN::T()) continue;
            mgStatFV.push_back(it->value("fv", 0.0));
            mgStatBid.push_back(it->value("bid", 0.0));
            mgStatAsk.push_back(it->value("ask", 0.0));
            mgStatTop.push_back(it->value("bid", 0.0));
            mgStatTop.push_back(it->value("ask", 0.0));

            double _mktW = (double)it->value("ask", 0.0) > (double)it->value("bid", 0.0) ? (double)it->value("ask", 0.0) - (double)it->value("bid", 0.0) : 0.0;
            if(_mktW > 0)
              mgStatMarketWidth.push_back( _mktW );
          }
          calcStdev();
        }
        FN::log("DB", string("loaded ") + to_string(mgStatFV.size()) + " STDEV Periods");
        if (((CF*)config)->argEwmaVeryLong) mgEwmaVL = ((CF*)config)->argEwmaVeryLong;
        if (((CF*)config)->argEwmaLong) mgEwmaL = ((CF*)config)->argEwmaLong;
        if (((CF*)config)->argEwmaMedium) mgEwmaM = ((CF*)config)->argEwmaMedium;
        if (((CF*)config)->argEwmaShort) mgEwmaS = ((CF*)config)->argEwmaShort;
        k = ((DB*)memory)->load(uiTXT::EWMAChart);
        if (k.size()) {
          k = k.at(0);
          if (!mgEwmaVL and k.value("time", (unsigned long)0) + qp->veryLongEwmaPeriods * 6e+4 > FN::T())
            mgEwmaVL = k.value("ewmaVeryLong", 0.0);
          if (!mgEwmaL and k.value("time", (unsigned long)0) + qp->longEwmaPeriods * 6e+4 > FN::T())
            mgEwmaL = k.value("ewmaLong", 0.0);
          if (!mgEwmaM and k.value("time", (unsigned long)0) + qp->mediumEwmaPeriods * 6e+4 > FN::T())
            mgEwmaM = k.value("ewmaMedium", 0.0);
          if (!mgEwmaS and k.value("time", (unsigned long)0) + qp->shortEwmaPeriods * 6e+4 > FN::T())
            mgEwmaS = k.value("ewmaShort", 0.0);
          if (k.value("time", (unsigned long)0) + qp->quotingEwmaSMPeriods * 6e+4 > FN::T())
            mgEwmaSM = k.value("mgEwmaSM", 0.0);
          if (k.value("time", (unsigned long)0) + qp->quotingEwmaSUPeriods * 6e+4 > FN::T())
            mgEwmaSU = k.value("mgEwmaSU", 0.0);
        }
        if (mgEwmaVL) FN::log(((CF*)config)->argEwmaVeryLong ? "ARG" : "DB", string("loaded EWMA VeryLong = ") + to_string(mgEwmaVL));
        if (mgEwmaL)  FN::log(((CF*)config)->argEwmaLong ? "ARG" : "DB", string("loaded EWMA Long = ") + to_string(mgEwmaL));
        if (mgEwmaM)  FN::log(((CF*)config)->argEwmaMedium ? "ARG" : "DB", string("loaded EWMA Medium = ") + to_string(mgEwmaM));
        if (mgEwmaS)  FN::log(((CF*)config)->argEwmaShort ? "ARG" : "DB", string("loaded EWMA Short = ") + to_string(mgEwmaS));
        if (mgEwmaSM and mgEwmaSU) FN::log("DB", string("loaded EWMA Trend micro/ultra = ") + to_string(mgEwmaSM) + "/" + to_string(mgEwmaSU));
      };
      void waitData() {
        gw->evDataTrade = [&](mTrade k) {
          ((EV*)events)->debug("MG evDataTrade");
          tradeUp(k);
        };
        gw->evDataLevels = [&](mLevels k) {
          ((EV*)events)->debug("MG evDataLevels");
          levelUp(k);
        };
      };
      void waitUser() {
        ((UI*)client)->welcome(uiTXT::MarketTrade, &helloTrade);
        ((UI*)client)->welcome(uiTXT::FairValue, &helloFair);
        ((UI*)client)->welcome(uiTXT::TrendSMU, &helloTrend);
        ((UI*)client)->welcome(uiTXT::EWMAChart, &helloEwma);
      };
    public:
      bool empty() {
        return !levels.bids.size() or !levels.asks.size();
      };
      void calcStats() {
        if (++mgT_60s == 60) {
          mgT_60s = 0;
          ewmaPUp();
          ewmaSMUUp();
          ewmaUp();
        }
        stdevPUp();
      };
      void calcFairValue() {
        if (empty()) return;
        double fairValue_ = fairValue;
        double topAskPrice = levels.asks.begin()->price;
        double topBidPrice = levels.bids.begin()->price;
        double topAskSize = levels.asks.begin()->size;
        double topBidSize = levels.bids.begin()->size;
        if (!topAskPrice or !topBidPrice or !topAskSize or !topBidSize) return;
        fairValue = FN::roundNearest(
          qp->fvModel == mFairValueModel::BBO
            ? (topAskPrice + topBidPrice) / 2
            : (topAskPrice * topBidSize + topBidPrice * topAskSize) / (topAskSize + topBidSize),
          gw->minTick
        );
        if (!fairValue or (fairValue_ and abs(fairValue - fairValue_) < gw->minTick)) return;
        gw->evDataWallet(mWallet());
        ((UI*)client)->send(uiTXT::FairValue, {{"price", fairValue}}, true);
      };
    private:
      function<json()> helloTrade = [&]() {
        json k;
        for (unsigned i=0; i<trades.size(); ++i)
          k.push_back(trades[i]);
        return k;
      };
      function<json()> helloFair = [&]() {
        return (json){{{"price", fairValue}}};
      };
      function<json()> helloTrend = [&]() {
        return (json){{{"trend", mgEwmaSMUDiff}}};
      };
      function<json()> helloEwma = [&]() {
        return (json){{
          {"stdevWidth", {
            {"fv", mgStdevFV},
            {"fvMean", mgStdevFVMean},
            {"tops", mgStdevTop},
            {"topsMean", mgStdevTopMean},
            {"bid", mgStdevBid},
            {"bidMean", mgStdevBidMean},
            {"ask", mgStdevAsk},
            {"askMean", mgStdevAskMean}
          }},
          {"ewmaQuote", mgEwmaP},
          {"ewmaSMUDiff", mgEwmaSMUDiff},
          {"ewmaShort", mgEwmaS},
          {"ewmaMedium", mgEwmaM},
          {"ewmaLong", mgEwmaL},
<<<<<<< HEAD
          {"ewmaVeryLong", mgEwmaVL},
          {"fairValue", fairValue}
=======
          {"fairValue", fairValue},
          {"avgMktWidth", mgAvgMarketWidth},
          {"pingAt", mgPingAt}
>>>>>>> bccf0eeb
        }};
      };
      void stdevPUp() {
        if (empty()) return;
        double topBid = levels.bids.begin()->price;
        double topAsk = levels.asks.begin()->price;
<<<<<<< HEAD
=======
        double _mktW = topAsk > topBid ? topAsk - topBid : 0.0;
>>>>>>> bccf0eeb
        if (!topBid or !topAsk) return;
        mgStatFV.push_back(fairValue);
        mgStatBid.push_back(topBid);
        mgStatAsk.push_back(topAsk);
        mgStatTop.push_back(topBid);
        mgStatTop.push_back(topAsk);
        if(_mktW > 0)
          mgStatMarketWidth.push_back(_mktW);
        calcStdev();
        ((DB*)memory)->insert(uiTXT::MarketData, {
          {"fv", fairValue},
          {"bid", topBid},
          {"ask", topAsk},
          {"time", FN::T()},
        }, false, "NULL", FN::T() - 1e+3 * qp->quotingStdevProtectionPeriods);
      };
      void tradeUp(mTrade k) {
        k.exchange = gw->exchange;
        k.pair = mPair(gw->base, gw->quote);
        k.time = FN::T();
        trades.push_back(k);
        if (trades.size()>69) trades.erase(trades.begin());
        ((UI*)client)->send(uiTXT::MarketTrade, k);
      };
      void levelUp(mLevels k) {
        filter(k);
        if (mgT_369ms+369 > FN::T()) return;
        ((UI*)client)->send(uiTXT::MarketData, k, true);
        mgT_369ms = FN::T();
      };
      void ewmaUp() {
        calcEwma(&mgEwmaVL, qp->veryLongEwmaPeriods);
        calcEwma(&mgEwmaL, qp->longEwmaPeriods);
        calcEwma(&mgEwmaM, qp->mediumEwmaPeriods);
        calcEwma(&mgEwmaS, qp->shortEwmaPeriods);
        calcTargetPos();
        ((EV*)events)->mgTargetPosition();
        ((UI*)client)->send(uiTXT::EWMAChart, {
          {"stdevWidth", {
            {"fv", mgStdevFV},
            {"fvMean", mgStdevFVMean},
            {"tops", mgStdevTop},
            {"topsMean", mgStdevTopMean},
            {"bid", mgStdevBid},
            {"bidMean", mgStdevBidMean},
            {"ask", mgStdevAsk},
            {"askMean", mgStdevAskMean}
          }},
          {"ewmaQuote", mgEwmaP},
          {"ewmaSMUDiff", mgEwmaSMUDiff},
          {"ewmaShort", mgEwmaS},
          {"ewmaMedium", mgEwmaM},
          {"ewmaLong", mgEwmaL},
<<<<<<< HEAD
          {"ewmaVeryLong", mgEwmaVL},
          {"fairValue", fairValue}
=======
          {"fairValue", fairValue},
          {"avgMktWidth", mgAvgMarketWidth},
          {"pingAt", mgPingAt}
>>>>>>> bccf0eeb
        }, true);
        ((DB*)memory)->insert(uiTXT::EWMAChart, {
          {"ewmaVeryLong", mgEwmaVL},
          {"ewmaLong", mgEwmaL},
          {"ewmaMedium", mgEwmaM},
          {"ewmaShort", mgEwmaS},
          {"mgEwmaSM", mgEwmaSM},
          {"mgEwmaSU", mgEwmaSU},
          {"time", FN::T()}
        });
      };
      void ewmaPUp() {
        calcEwma(&mgEwmaP, qp->quotingEwmaProtectionPeriods);
        ((EV*)events)->mgEwmaQuoteProtection();
      };
      void ewmaSMUUp() {
        calcEwma(&mgEwmaSM, qp->quotingEwmaSMPeriods);
        calcEwma(&mgEwmaSU, qp->quotingEwmaSUPeriods);
        if (mgEwmaSM and mgEwmaSU)
          mgEwmaSMUDiff = ((mgEwmaSU * 100) / mgEwmaSM) - 100;
        ((EV*)events)->mgEwmaSMUProtection();
        ((UI*)client)->send(uiTXT::TrendSMU, {{"trend", mgEwmaSMUDiff}}, true);
      };
      void filter(mLevels k) {
        levels = k;
        if (empty()) return;
        map<string, mOrder> ordersSides = ((OG*)broker)->ordersBothSides();
        for (map<string, mOrder>::iterator it = ordersSides.begin(); it != ordersSides.end(); ++it)
          filter(mSide::Bid == it->second.side ? &levels.bids : &levels.asks, it->second);
        if (empty()) return;
        calcFairValue();
        ((EV*)events)->mgLevels();
      };
      void filter(vector<mLevel>* k, mOrder o) {
        for (vector<mLevel>::iterator it = k->begin(); it != k->end();)
          if (abs(it->price - o.price) < gw->minTick) {
            it->size = it->size - o.quantity;
            if (it->size < gw->minTick) k->erase(it);
            break;
          } else ++it;
      };
      void cleanStdev() {
        size_t periods = (size_t)qp->quotingStdevProtectionPeriods;
        if (mgStatFV.size()>periods) mgStatFV.erase(mgStatFV.begin(), mgStatFV.end()-periods);
        if (mgStatBid.size()>periods) mgStatBid.erase(mgStatBid.begin(), mgStatBid.end()-periods);
        if (mgStatAsk.size()>periods) mgStatAsk.erase(mgStatAsk.begin(), mgStatAsk.end()-periods);
        if (mgStatTop.size()>periods*2) mgStatTop.erase(mgStatTop.begin(), mgStatTop.end()-(periods*2));
        if (mgStatMarketWidth.size()>qp->statWidthPeriodSec) mgStatMarketWidth.erase(mgStatMarketWidth.begin(), mgStatMarketWidth.end()-qp->statWidthPeriodSec);
      };
      void calcStdev() {
        cleanStdev();
        if (mgStatFV.size() < 2 or mgStatBid.size() < 2 or mgStatAsk.size() < 2 or mgStatTop.size() < 4) return;
        double k = qp->quotingStdevProtectionFactor;
        mgStdevFV = calcStdev(mgStatFV, k, &mgStdevFVMean);
        mgStdevBid = calcStdev(mgStatBid, k, &mgStdevBidMean);
        mgStdevAsk = calcStdev(mgStatAsk, k, &mgStdevAskMean);
        mgStdevTop = calcStdev(mgStatTop, k, &mgStdevTopMean);
        mgAvgMarketWidth = floor(calcAvg(mgStatMarketWidth));
      };
      double calcStdev(vector<double> a, double f, double *mean) {
        int n = a.size();
        if (n == 0) return 0.0;
        double sum = 0;
        for (int i = 0; i < n; ++i) sum += a[i];
        *mean = sum / n;
        double sq_diff_sum = 0;
        for (int i = 0; i < n; ++i) {
          double diff = a[i] - *mean;
          sq_diff_sum += diff * diff;
        }
        double variance = sq_diff_sum / n;
        return sqrt(variance) * f;
      };
      void calcEwma(double *k, int periods) {
        if (*k) {
          double alpha = (double)2 / (periods + 1);
          *k = alpha * fairValue + (1 - alpha) * *k;
        } else *k = fairValue;
      };
      double calcAvg(vector<double> mw){
        double mwSum = 0.0;
        if (mw.size() == 0) return 0.0;
        for (vector<double>::iterator it = mw.begin(); it != mw.end(); ++it)
          mwSum += *it;
        return ( mwSum / (double) mw.size() );
      }
      void calcTargetPos() {
        mgSMA3.push_back(fairValue);
        if (mgSMA3.size()>3) mgSMA3.erase(mgSMA3.begin(), mgSMA3.end()-3);
        double SMA3 = 0;
        for (vector<double>::iterator it = mgSMA3.begin(); it != mgSMA3.end(); ++it)
          SMA3 += *it;
        SMA3 /= mgSMA3.size();
        double newTargetPosition = 0;
        if (qp->autoPositionMode == mAutoPositionMode::EWMA_LMS) {
          double newTrend = ((SMA3 * 100 / mgEwmaL) - 100);
          double newEwmacrossing = ((mgEwmaS * 100 / mgEwmaM) - 100);
          newTargetPosition = ((newTrend + newEwmacrossing) / 2) * (1 / qp->ewmaSensiblityPercentage);
        } else if (qp->autoPositionMode == mAutoPositionMode::EWMA_LS)
          newTargetPosition = ((mgEwmaS * 100/ mgEwmaL) - 100) * (1 / qp->ewmaSensiblityPercentage);
        else if (qp->autoPositionMode == mAutoPositionMode::EWMA_4) {
          if (mgEwmaL < mgEwmaVL) newTargetPosition = -1;
          else newTargetPosition = ((mgEwmaS * 100/ mgEwmaM) - 100) * (1 / qp->ewmaSensiblityPercentage);
        }
        if (newTargetPosition > 1) newTargetPosition = 1;
        else if (newTargetPosition < -1) newTargetPosition = -1;
        targetPosition = newTargetPosition;
      };
  };
}

#endif<|MERGE_RESOLUTION|>--- conflicted
+++ resolved
@@ -157,24 +157,17 @@
           {"ewmaShort", mgEwmaS},
           {"ewmaMedium", mgEwmaM},
           {"ewmaLong", mgEwmaL},
-<<<<<<< HEAD
           {"ewmaVeryLong", mgEwmaVL},
-          {"fairValue", fairValue}
-=======
           {"fairValue", fairValue},
           {"avgMktWidth", mgAvgMarketWidth},
           {"pingAt", mgPingAt}
->>>>>>> bccf0eeb
         }};
       };
       void stdevPUp() {
         if (empty()) return;
         double topBid = levels.bids.begin()->price;
         double topAsk = levels.asks.begin()->price;
-<<<<<<< HEAD
-=======
         double _mktW = topAsk > topBid ? topAsk - topBid : 0.0;
->>>>>>> bccf0eeb
         if (!topBid or !topAsk) return;
         mgStatFV.push_back(fairValue);
         mgStatBid.push_back(topBid);
@@ -228,14 +221,10 @@
           {"ewmaShort", mgEwmaS},
           {"ewmaMedium", mgEwmaM},
           {"ewmaLong", mgEwmaL},
-<<<<<<< HEAD
           {"ewmaVeryLong", mgEwmaVL},
-          {"fairValue", fairValue}
-=======
           {"fairValue", fairValue},
           {"avgMktWidth", mgAvgMarketWidth},
           {"pingAt", mgPingAt}
->>>>>>> bccf0eeb
         }, true);
         ((DB*)memory)->insert(uiTXT::EWMAChart, {
           {"ewmaVeryLong", mgEwmaVL},
