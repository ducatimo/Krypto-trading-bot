--- conflicted
+++ resolved
@@ -2,17 +2,6 @@
 #define K_PG_H_
 
 namespace K {
-<<<<<<< HEAD
-  mPosition pgPos;
-  mSafety pgSafety;
-  vector<mProfit> pgProfit;
-  map<double, mTrade> pgBuys;
-  map<double, mTrade> pgSells;
-  double pgTargetBasePos = 0;
-  double pgDynamicPDiff = 0;
-  string pgSideAPR = "";
-=======
->>>>>>> f1519eb6
   class PG: public Klass {
     private:
       vector<mProfit> profits;
@@ -22,6 +11,7 @@
       mPosition position;
       mSafety safety;
       double targetBasePosition = 0;
+      double pgDynamicPDiff = 0;
       string sideAPR = "";
       mutex pgMutex;
     protected:
@@ -87,21 +77,6 @@
         pgMutex.lock();
         double value = position.value;
         pgMutex.unlock();
-<<<<<<< HEAD
-        double targetBasePosition = qp.autoPositionMode == mAutoPositionMode::Manual
-          ? (qp.percentageValues
-            ? qp.targetBasePositionPercentage * value / 1e+2
-            : qp.targetBasePosition)
-          : ((1 + mgTargetPos) / 2) * value;
-        if (pgTargetBasePos and abs(pgTargetBasePos - targetBasePosition) < 1e-4 and pgSideAPR_ == pgSideAPR) return;
-        pgTargetBasePos = targetBasePosition;
-        pgSideAPR_ = pgSideAPR;
-        calcDynamicPDiff(value);
-        ev_pgTargetBasePosition();
-        json k = {{"tbp", pgTargetBasePos}, {"sideAPR", pgSideAPR}};
-        UI::uiSend(uiTXT::TargetBasePosition, k, true);
-        DB::insert(uiTXT::TargetBasePosition, k);
-=======
         double next = qp->autoPositionMode == mAutoPositionMode::Manual
           ? (qp->percentageValues
             ? qp->targetBasePositionPercentage * value / 1e+2
@@ -114,13 +89,11 @@
         json k = {{"tbp", targetBasePosition}, {"sideAPR", sideAPR}};
         ((UI*)client)->send(uiTXT::TargetBasePosition, k, true);
         ((DB*)memory)->insert(uiTXT::TargetBasePosition, k);
->>>>>>> f1519eb6
         stringstream ss;
         ss << (int)(targetBasePosition / value * 1e+2) << "% = " << setprecision(8) << fixed << targetBasePosition;
         FN::log("TBP", ss.str() + " " + gw->base);
       };
-<<<<<<< HEAD
-      static void calcDynamicPDiff(double value) {
+      void calcDynamicPDiff(double value) {
 	      double divCenter = abs(pgTargetBasePos / 50 - 1);
 	      double pDiv = qp.percentageValues
           	? qp.positionDivergencePercentage * value / 100
@@ -135,10 +108,7 @@
 	      }
 	      
       }
-      static void addTrade(mTrade k) {
-=======
       void addTrade(mTrade k) {
->>>>>>> f1519eb6
         mTrade k_(k.price, k.quantity, k.time);
         if (k.side == mSide::Bid) buys[k.price] = k_;
         else sells[k.price] = k_;
